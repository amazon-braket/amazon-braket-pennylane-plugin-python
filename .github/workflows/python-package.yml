# This workflow will install Python dependencies, run tests and lint with a variety of Python versions
# For more information see: https://help.github.com/actions/language-and-framework-guides/using-python-with-github-actions

name: Python package

on:
  push:
    branches:
      - main
  pull_request:
    branches:
      - main 
      - feature/**

jobs:
  build:
    runs-on: ${{ matrix.os }}
    strategy:
      matrix:
        os: [ubuntu-latest, macos-latest, windows-latest]
        python-version: ["3.9", "3.10", "3.11"]

    steps:
    - uses: actions/checkout@v4
    - name: Set up Python ${{ matrix.python-version }}
      uses: actions/setup-python@v5
      with:
        python-version: ${{ matrix.python-version }}
    - name: Maximize build space
      shell: bash
      run: | 
        df -h
        if [ "$RUNNER_OS" != "Windows" ]; then
          sudo rm -rf /usr/share/dotnet & 
          sudo rm -rf /usr/local/lib/android &
          sudo rm -rf /opt/ghc & 
          sudo rm -rf /usr/local/share/boost
        fi
        df -h
    - name: Install dependencies
      run: |
        pip install tox
    - name: Check build space
      shell: bash
      run: | 
        df -h
    - name: Run unit tests
      run: |
        tox -e unit-tests
    - name: Upload coverage report to Codecov
<<<<<<< HEAD
      uses: codecov/codecov-action@v4
=======
      uses: codecov/codecov-action@v3
      with:
        token: ${{ secrets.CODECOV_TOKEN }}
>>>>>>> 5254a67a
      if: ${{ strategy.job-index }} == 0<|MERGE_RESOLUTION|>--- conflicted
+++ resolved
@@ -48,11 +48,7 @@
       run: |
         tox -e unit-tests
     - name: Upload coverage report to Codecov
-<<<<<<< HEAD
       uses: codecov/codecov-action@v4
-=======
-      uses: codecov/codecov-action@v3
       with:
         token: ${{ secrets.CODECOV_TOKEN }}
->>>>>>> 5254a67a
       if: ${{ strategy.job-index }} == 0