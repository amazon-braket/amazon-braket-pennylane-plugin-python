# Copyright Amazon.com Inc. or its affiliates. All Rights Reserved.
#
# Licensed under the Apache License, Version 2.0 (the "License"). You
# may not use this file except in compliance with the License. A copy of
# the License is located at
#
#     http://aws.amazon.com/apache2.0/
#
# or in the "license" file accompanying this file. This file is
# distributed on an "AS IS" BASIS, WITHOUT WARRANTIES OR CONDITIONS OF
# ANY KIND, either express or implied. See the License for the specific
# language governing permissions and limitations under the License.

from functools import partial, reduce, singledispatch
from typing import Any, FrozenSet, List, Optional, Tuple, Union

import numpy as onp
import pennylane as qml
from braket.aws import AwsDevice
from braket.circuits import FreeParameter, Gate, ResultType, gates, noises, observables
from braket.circuits.result_types import (
    AdjointGradient,
    DensityMatrix,
    Expectation,
    Probability,
    Sample,
    StateVector,
    Variance,
)
from braket.devices import Device
from braket.pulse import ArbitraryWaveform, ConstantWaveform, PulseSequence
from braket.tasks import GateModelQuantumTaskResult
from pennylane import numpy as np
from pennylane.measurements import ObservableReturnTypes
from pennylane.operation import Observable, Operation
from pennylane.ops import Adjoint
from pennylane.pulse import ParametrizedEvolution

from braket.pennylane_plugin.ops import (
    AAMS,
    MS,
    PSWAP,
    CPhaseShift00,
    CPhaseShift01,
    CPhaseShift10,
    GPi,
    GPi2,
)

_BRAKET_TO_PENNYLANE_OPERATIONS = {
    "i": "Identity",
    "x": "PauliX",
    "y": "PauliY",
    "z": "PauliZ",
    "h": "Hadamard",
    "ry": "RY",
    "rx": "RX",
    "rz": "RZ",
    "s": "S",
    "si": "Adjoint(S)",
    "v": "SX",
    "vi": "Adjoint(SX)",
    "t": "T",
    "ti": "Adjoint(T)",
    "cnot": "CNOT",
    "cy": "CY",
    "cz": "CZ",
    "swap": "SWAP",
    "cswap": "CSWAP",
    "ccnot": "Toffoli",
    "phaseshift": "PhaseShift",
    "unitary": "QubitUnitary",
    "amplitude_damping": "AmplitudeDamping",
    "generalized_amplitude_damping": "GeneralizedAmplitudeDamping",
    "phase_damping": "PhaseDamping",
    "depolarizing": "DepolarizingChannel",
    "bit_flip": "BitFlip",
    "phase_flip": "PhaseFlip",
    "kraus": "QubitChannel",
    "cphaseshift": "ControlledPhaseShift",
    "cphaseshift00": "CPhaseShift00",
    "cphaseshift01": "CPhaseShift01",
    "cphaseshift10": "CPhaseShift10",
    "iswap": "ISWAP",
    "pswap": "PSWAP",
    "xy": "IsingXY",
    "xx": "IsingXX",
    "yy": "IsingYY",
    "zz": "IsingZZ",
    "ecr": "ECR",
    "gpi": "GPi",
    "gpi2": "GPi2",
    "ms": "AAMS",
}


def supported_operations(device: Device) -> FrozenSet[str]:
    """Returns the operations supported by the plugin based upon the device.

    Args:
        device (Device): The device to obtain the supported operations for

    Returns:
        FrozenSet[str]: The names of the supported operations
    """
    try:
        properties = device.properties.action["braket.ir.openqasm.program"]
    except AttributeError:
        raise AttributeError("Device needs to have properties defined.")
    supported_ops = frozenset(op.lower() for op in properties.supportedOperations)
    supported_pragmas = frozenset(op.lower() for op in properties.supportedPragmas)

<<<<<<< HEAD
    op_set = frozenset(
=======
    translated = frozenset(
>>>>>>> 0ad3e250
        _BRAKET_TO_PENNYLANE_OPERATIONS[op]
        for op in _BRAKET_TO_PENNYLANE_OPERATIONS
        if op.lower() in supported_ops or f"braket_noise_{op.lower()}" in supported_pragmas
    )
    # both AAMS and MS map to ms
    if "AAMS" in translated:
        translated |= {"MS"}

    if (
        isinstance(device, AwsDevice)
        and device.arn == "arn:aws:braket:eu-west-2::device/qpu/oqc/Lucy"
    ):
        translated |= {"ParametrizedEvolution"}
    return translated

    if (
        isinstance(device, AwsDevice)
        and device.arn == "arn:aws:braket:eu-west-2::device/qpu/oqc/Lucy"
    ):
        op_set = op_set.union({"ParametrizedEvolution"})

    return op_set


def translate_operation(
    operation: Operation,
    use_unique_params: bool = False,
    param_names: Optional[List[str]] = None,
    *args,
    **kwargs,
) -> Gate:
    """Translates a PennyLane ``Operation`` into the corresponding Braket ``Gate``.

    Args:
        operation (Operation): The PennyLane ``Operation`` to translate
        use_unique_params (bool): If true, numeric parameters in the resulting operation will be
        replaced with FreeParameter objects (with names corresponding to param_names). Non-numeric
        parameters will be skipped.
        param_names (Optional[List[str]]): A list of parameter names to be supplied
            to the new operation. The length of the list must match the number of
            the operator's parameters; if no named parameter is needed for the corresponding
            operation parameter, then the list entry should be `None`.

    Returns:
        Gate: The Braket gate corresponding to the given operation
    """
    if use_unique_params:
        parameters = []
        param_names = param_names or [None] * len(operation.parameters)
        if len(param_names) != len(operation.parameters):
            raise ValueError("Parameter names list must be equal to number of operation parameters")
        for param_name, param in zip(param_names, operation.parameters):
            # PennyLane passes any non-keyword argument in the operation.parameters list.
            # In some cases, like the unitary gate or qml.QubitChannel (Kraus noise), these
            # parameter can be matrices. Braket only supports parameterization of numeric parameters
            # (so far, these are all angle parameters), so non-numeric parameters are handled
            # separately.
            if param_name is not None:
                new_param = FreeParameter(param_name)
            elif isinstance(param, qml.numpy.tensor):
                new_param = param.numpy()
            else:
                new_param = param
            parameters.append(new_param)
    else:
        parameters = [
            p.numpy() if isinstance(p, qml.numpy.tensor) else p for p in operation.parameters
        ]
    device = kwargs.get("device", None)
    return _translate_operation(operation, parameters, device)


@singledispatch
<<<<<<< HEAD
def _translate_operation(operation: Operation, _parameters, _device) -> Gate:
=======
def _translate_operation(operation: Operation, _parameters, device=None) -> Gate:
>>>>>>> 0ad3e250
    raise NotImplementedError(
        f"Braket PennyLane plugin does not support operation {operation.name}."
    )


@_translate_operation.register
<<<<<<< HEAD
def _(_: qml.Identity, _parameters, _device):
=======
def _(_: qml.Identity, _parameters, device=None):
>>>>>>> 0ad3e250
    return gates.I()


@_translate_operation.register
<<<<<<< HEAD
def _(_: qml.Hadamard, _parameters, _device):
=======
def _(_: qml.Hadamard, _parameters, device=None):
>>>>>>> 0ad3e250
    return gates.H()


@_translate_operation.register
<<<<<<< HEAD
def _(_: qml.PauliX, _parameters, _device):
=======
def _(_: qml.PauliX, _parameters, device=None):
>>>>>>> 0ad3e250
    return gates.X()


@_translate_operation.register
<<<<<<< HEAD
def _(_: qml.PauliY, _parameters, _device):
=======
def _(_: qml.PauliY, _parameters, device=None):
>>>>>>> 0ad3e250
    return gates.Y()


@_translate_operation.register
<<<<<<< HEAD
def _(_: qml.PauliZ, _parameters, _device):
=======
def _(_: qml.PauliZ, _parameters, device=None):
>>>>>>> 0ad3e250
    return gates.Z()


@_translate_operation.register
<<<<<<< HEAD
def _(_: qml.ECR, _parameters, _device):
=======
def _(_: qml.ECR, _parameters, device=None):
>>>>>>> 0ad3e250
    return gates.ECR()


@_translate_operation.register
<<<<<<< HEAD
def _(s: qml.S, _parameters, _device):
=======
def _(s: qml.S, _parameters, device=None):
>>>>>>> 0ad3e250
    return gates.S()


@_translate_operation.register
<<<<<<< HEAD
def _(sx: qml.SX, _parameters, _device):
=======
def _(sx: qml.SX, _parameters, device=None):
>>>>>>> 0ad3e250
    return gates.V()


@_translate_operation.register
<<<<<<< HEAD
def _(t: qml.T, _parameters, _device):
=======
def _(t: qml.T, _parameters, device=None):
>>>>>>> 0ad3e250
    return gates.T()


@_translate_operation.register
<<<<<<< HEAD
def _(_: qml.CNOT, _parameters, _device):
=======
def _(_: qml.CNOT, _parameters, device=None):
>>>>>>> 0ad3e250
    return gates.CNot()


@_translate_operation.register
<<<<<<< HEAD
def _(_: qml.CY, _parameters, _device):
=======
def _(_: qml.CY, _parameters, device=None):
>>>>>>> 0ad3e250
    return gates.CY()


@_translate_operation.register
<<<<<<< HEAD
def _(_: qml.CZ, _parameters, _device):
=======
def _(_: qml.CZ, _parameters, device=None):
>>>>>>> 0ad3e250
    return gates.CZ()


@_translate_operation.register
<<<<<<< HEAD
def _(_: qml.SWAP, _parameters, _device):
=======
def _(_: qml.SWAP, _parameters, device=None):
>>>>>>> 0ad3e250
    return gates.Swap()


@_translate_operation.register
<<<<<<< HEAD
def _(_: qml.CSWAP, _parameters, _device):
=======
def _(_: qml.CSWAP, _parameters, device=None):
>>>>>>> 0ad3e250
    return gates.CSwap()


@_translate_operation.register
<<<<<<< HEAD
def _(_: qml.Toffoli, _parameters, _device):
=======
def _(_: qml.Toffoli, _parameters, device=None):
>>>>>>> 0ad3e250
    return gates.CCNot()


@_translate_operation.register
<<<<<<< HEAD
def _(rx: qml.RX, parameters, _device):
=======
def _(rx: qml.RX, parameters, device=None):
>>>>>>> 0ad3e250
    phi = parameters[0]
    return gates.Rx(phi)


@_translate_operation.register
<<<<<<< HEAD
def _(ry: qml.RY, parameters, _device):
=======
def _(ry: qml.RY, parameters, device=None):
>>>>>>> 0ad3e250
    phi = parameters[0]
    return gates.Ry(phi)


@_translate_operation.register
<<<<<<< HEAD
def _(rz: qml.RZ, parameters, _device):
=======
def _(rz: qml.RZ, parameters, device=None):
>>>>>>> 0ad3e250
    phi = parameters[0]
    return gates.Rz(phi)


@_translate_operation.register
<<<<<<< HEAD
def _(phase_shift: qml.PhaseShift, parameters, _device):
=======
def _(phase_shift: qml.PhaseShift, parameters, device=None):
>>>>>>> 0ad3e250
    phi = parameters[0]
    return gates.PhaseShift(phi)


@_translate_operation.register
<<<<<<< HEAD
def _(qubit_unitary: qml.QubitUnitary, parameters, _device):
=======
def _(qubit_unitary: qml.QubitUnitary, parameters, device=None):
>>>>>>> 0ad3e250
    U = np.asarray(parameters[0])
    return gates.Unitary(U)


@_translate_operation.register
<<<<<<< HEAD
def _(_: qml.AmplitudeDamping, parameters, _device):
=======
def _(_: qml.AmplitudeDamping, parameters, device=None):
>>>>>>> 0ad3e250
    gamma = parameters[0]
    return noises.AmplitudeDamping(gamma)


@_translate_operation.register
<<<<<<< HEAD
def _(_: qml.GeneralizedAmplitudeDamping, parameters, _device):
=======
def _(_: qml.GeneralizedAmplitudeDamping, parameters, device=None):
>>>>>>> 0ad3e250
    gamma = parameters[0]
    probability = parameters[1]
    return noises.GeneralizedAmplitudeDamping(probability=probability, gamma=gamma)


@_translate_operation.register
<<<<<<< HEAD
def _(_: qml.PhaseDamping, parameters, _device):
=======
def _(_: qml.PhaseDamping, parameters, device=None):
>>>>>>> 0ad3e250
    gamma = parameters[0]
    return noises.PhaseDamping(gamma)


@_translate_operation.register
<<<<<<< HEAD
def _(_: qml.DepolarizingChannel, parameters, _device):
=======
def _(_: qml.DepolarizingChannel, parameters, device=None):
>>>>>>> 0ad3e250
    probability = parameters[0]
    return noises.Depolarizing(probability)


@_translate_operation.register
<<<<<<< HEAD
def _(_: qml.BitFlip, parameters, _device):
=======
def _(_: qml.BitFlip, parameters, device=None):
>>>>>>> 0ad3e250
    probability = parameters[0]
    return noises.BitFlip(probability)


@_translate_operation.register
<<<<<<< HEAD
def _(_: qml.PhaseFlip, parameters, _device):
=======
def _(_: qml.PhaseFlip, parameters, device=None):
>>>>>>> 0ad3e250
    probability = parameters[0]
    return noises.PhaseFlip(probability)


@_translate_operation.register
<<<<<<< HEAD
def _(_: qml.QubitChannel, parameters, _device):
=======
def _(_: qml.QubitChannel, parameters, device=None):
>>>>>>> 0ad3e250
    K_list = [np.asarray(matrix) for matrix in parameters]
    return noises.Kraus(K_list)


@_translate_operation.register
<<<<<<< HEAD
def _(c_phase_shift: qml.ControlledPhaseShift, parameters, _device):
=======
def _(c_phase_shift: qml.ControlledPhaseShift, parameters, device=None):
>>>>>>> 0ad3e250
    phi = parameters[0]
    return gates.CPhaseShift(phi)


@_translate_operation.register
<<<<<<< HEAD
def _(c_phase_shift_00: CPhaseShift00, parameters, _device):
=======
def _(c_phase_shift_00: CPhaseShift00, parameters, device=None):
>>>>>>> 0ad3e250
    phi = parameters[0]
    return gates.CPhaseShift00(phi)


@_translate_operation.register
<<<<<<< HEAD
def _(c_phase_shift_01: CPhaseShift01, parameters, _device):
=======
def _(c_phase_shift_01: CPhaseShift01, parameters, device=None):
>>>>>>> 0ad3e250
    phi = parameters[0]
    return gates.CPhaseShift01(phi)


@_translate_operation.register
<<<<<<< HEAD
def _(c_phase_shift_10: CPhaseShift10, parameters, _device):
=======
def _(c_phase_shift_10: CPhaseShift10, parameters, device=None):
>>>>>>> 0ad3e250
    phi = parameters[0]
    return gates.CPhaseShift10(phi)


@_translate_operation.register
<<<<<<< HEAD
def _(iswap: qml.ISWAP, _parameters, _device):
=======
def _(iswap: qml.ISWAP, _parameters, device=None):
>>>>>>> 0ad3e250
    return gates.ISwap()


@_translate_operation.register
<<<<<<< HEAD
def _(pswap: PSWAP, parameters, _device):
=======
def _(pswap: PSWAP, parameters, device=None):
>>>>>>> 0ad3e250
    phi = parameters[0]
    return gates.PSwap(phi)


@_translate_operation.register
<<<<<<< HEAD
def _(xy: qml.IsingXY, parameters, _device):
=======
def _(xy: qml.IsingXY, parameters, device=None):
>>>>>>> 0ad3e250
    phi = parameters[0]
    return gates.XY(phi)


@_translate_operation.register
<<<<<<< HEAD
def _(xx: qml.IsingXX, parameters, _device):
=======
def _(xx: qml.IsingXX, parameters, device=None):
>>>>>>> 0ad3e250
    phi = parameters[0]
    return gates.XX(phi)


@_translate_operation.register
<<<<<<< HEAD
def _(yy: qml.IsingYY, parameters, _device):
=======
def _(yy: qml.IsingYY, parameters, device=None):
>>>>>>> 0ad3e250
    phi = parameters[0]
    return gates.YY(phi)


@_translate_operation.register
<<<<<<< HEAD
def _(zz: qml.IsingZZ, parameters, _device):
=======
def _(zz: qml.IsingZZ, parameters, device=None):
>>>>>>> 0ad3e250
    phi = parameters[0]
    return gates.ZZ(phi)


@_translate_operation.register
<<<<<<< HEAD
def _(_gpi: GPi, parameters, _device):
=======
def _(_gpi: GPi, parameters, device=None):
>>>>>>> 0ad3e250
    phi = parameters[0]
    return gates.GPi(phi)


@_translate_operation.register
<<<<<<< HEAD
def _(gpi2: GPi2, parameters, _device):
=======
def _(gpi2: GPi2, parameters, device=None):
>>>>>>> 0ad3e250
    phi = parameters[0]
    return gates.GPi2(phi)


@_translate_operation.register
<<<<<<< HEAD
def _(ms: MS, parameters, _device):
=======
def _(ms: MS, parameters, device=None):
>>>>>>> 0ad3e250
    phi_0, phi_1 = parameters[:2]
    return gates.MS(phi_0, phi_1)


@_translate_operation.register
<<<<<<< HEAD
def _(adjoint: Adjoint, parameters, _device):
=======
def _(ms: AAMS, parameters, device=None):
    phi_0, phi_1, theta = parameters[:3]
    return gates.MS(phi_0, phi_1, theta)


@_translate_operation.register
def _(adjoint: Adjoint, parameters, device=None):
>>>>>>> 0ad3e250
    if isinstance(adjoint.base, qml.ISWAP):
        # gates.ISwap.adjoint() returns a different value
        return gates.PSwap(3 * np.pi / 2)
    base = _translate_operation(adjoint.base, parameters, _device)
    if len(base.adjoint()) > 1:
        raise NotImplementedError(
            f"The adjoint of the Braket operation {base} contains more than one operation."
        )
    return base.adjoint()[0]


@_translate_operation.register
<<<<<<< HEAD
def _(op: ParametrizedEvolution, _parameters, device):
=======
def _(op: ParametrizedEvolution, _parameters, device=None):
>>>>>>> 0ad3e250
    start, end = op.t[0], op.t[1]
    pulse_length = (end - start) * 1e-9  # nanoseconds to seconds
    pulses = op.H.pulses

    # The driven wires aren't the same as `op.wires` as `op.wires` contains
    # all device wires due to interaction term.
<<<<<<< HEAD
    op_wires = qml.wires.Wires.all_wires([pulse.wires for pulse in pulses])
    mapped_wires = op_wires.map(device.wire_map)
=======
    pulse_wires = qml.wires.Wires.all_wires([pulse.wires for pulse in pulses])
    mapped_wires = pulse_wires.map(device.wire_map)
>>>>>>> 0ad3e250

    frames = {w: device._device.frames[f"q{w}_drive"] for w in mapped_wires}
    time_step = frames[0].port.dt * 1e9  # seconds to nanoseconds

<<<<<<< HEAD
    pulse_sequence = PulseSequence().barrier(frames.values())
    max_amplitude = device._device.properties.pulse.validationParameters["MAX_AMPLITUDE"]
=======
    pulse_sequence = PulseSequence().barrier(list(frames.values()))
    callable_index = 0
>>>>>>> 0ad3e250

    for pulse in pulses:
        # Create waveform for each pulse in `ParametrizedEvolution`
        if callable(pulse.amplitude):
<<<<<<< HEAD
            amplitude = partial(pulse.amplitude, op.parameters[0])
=======
            amplitude = partial(pulse.amplitude, op.parameters[callable_index])
            callable_index += 1
>>>>>>> 0ad3e250

            # Calculate amplitude for each time step and normalize
            amplitudes = onp.array(
                [amplitude(t) for t in np.arange(start, end + time_step, time_step)]
            )
<<<<<<< HEAD
            amplitudes = amplitudes / onp.amax(amplitudes) * max_amplitude
            waveform = ArbitraryWaveform(amplitudes)

        else:
            # Normalize amplitude to `max_amplitude` if constant
            amplitude = max_amplitude
            waveform = ConstantWaveform(pulse_length, amplitude)
=======

            waveform = ArbitraryWaveform(amplitudes)

        else:
            waveform = ConstantWaveform(pulse_length, pulse.amplitude)
>>>>>>> 0ad3e250

        # Play pulse for each frame
        for w in pulse.wires.map(device.wire_map):
            pulse_sequence = (
                pulse_sequence.set_frequency(frames[w], pulse.frequency * 1e9)  # GHz to Hz
                .set_phase(frames[w], pulse.phase)
                .play(frames[w], waveform)
            )

<<<<<<< HEAD
    pulse_sequence = pulse_sequence.barrier(frames.values())
    return gates.PulseGate(pulse_sequence, num_qubits=len(op_wires))
=======
    pulse_sequence = pulse_sequence.barrier(list(frames.values()))
    return gates.PulseGate(pulse_sequence, qubit_count=len(op.wires))
>>>>>>> 0ad3e250


def get_adjoint_gradient_result_type(
    observable: Observable,
    targets: Union[List[int], List[List[int]]],
    supported_result_types: FrozenSet[str],
    parameters: List[str],
):
    if "AdjointGradient" not in supported_result_types:
        raise NotImplementedError("Unsupported return type: AdjointGradient")
    braket_observable = _translate_observable(observable)

    braket_observable = (
        braket_observable.item() if hasattr(braket_observable, "item") else braket_observable
    )
    return AdjointGradient(observable=braket_observable, target=targets, parameters=parameters)


def translate_result_type(
    observable: Observable, targets: List[int], supported_result_types: FrozenSet[str]
) -> Union[ResultType, Tuple[ResultType, ...]]:
    """Translates a PennyLane ``Observable`` into the corresponding Braket ``ResultType``.

    Args:
        observable (Observable): The PennyLane ``Observable`` to translate
        targets (List[int]): The target wires of the observable using a consecutive integer wire
            ordering
        supported_result_types (FrozenSet[str]): Braket result types supported by the Braket device

    Returns:
        Union[ResultType, Tuple[ResultType]]: The Braket result type corresponding to
        the given observable; if the observable type has multiple terms, for example a Hamiltonian,
        then this will return a result type for each term.
    """
    return_type = observable.return_type

    if return_type is ObservableReturnTypes.Probability:
        return Probability(targets)

    if return_type is ObservableReturnTypes.State:
        if not targets and "StateVector" in supported_result_types:
            return StateVector()
        elif "DensityMatrix" in supported_result_types:
            return DensityMatrix(targets)
        raise NotImplementedError(f"Unsupported return type: {return_type}")

    if isinstance(observable, qml.Hamiltonian):
        if return_type is ObservableReturnTypes.Expectation:
            return tuple(
                Expectation(_translate_observable(term), term.wires) for term in observable.ops
            )
        raise NotImplementedError(f"Return type {return_type} unsupported for Hamiltonian")

    braket_observable = _translate_observable(observable)
    if return_type is ObservableReturnTypes.Expectation:
        return Expectation(braket_observable, targets)
    elif return_type is ObservableReturnTypes.Variance:
        return Variance(braket_observable, targets)
    elif return_type is ObservableReturnTypes.Sample:
        return Sample(braket_observable, targets)
    else:
        raise NotImplementedError(f"Unsupported return type: {return_type}")


@singledispatch
def _translate_observable(observable):
    raise TypeError(f"Unsupported observable: {type(observable)}")


@_translate_observable.register
def _(H: qml.Hamiltonian):
    # terms is structured like [C, O] where C is a tuple of all the coefficients, and O is
    # a tuple of all the corresponding observable terms (X, Y, Z, H, etc or a tensor product
    # of them)
    coefficents, pl_observables = H.terms()
    braket_observables = list(map(lambda obs: _translate_observable(obs), pl_observables))
    braket_hamiltonian = sum(
        (coef * obs for coef, obs in zip(coefficents[1:], braket_observables[1:])),
        coefficents[0] * braket_observables[0],
    )
    return braket_hamiltonian


@_translate_observable.register
def _(_: qml.PauliX):
    return observables.X()


@_translate_observable.register
def _(_: qml.PauliY):
    return observables.Y()


@_translate_observable.register
def _(_: qml.PauliZ):
    return observables.Z()


@_translate_observable.register
def _(_: qml.Hadamard):
    return observables.H()


@_translate_observable.register
def _(_: qml.Identity):
    return observables.I()


@_translate_observable.register
def _(h: qml.Hermitian):
    return observables.Hermitian(qml.matrix(h))


_zero = np.array([[1, 0], [0, 0]])
_one = np.array([[0, 0], [0, 1]])


@_translate_observable.register
def _(p: qml.Projector):
    bitstring = p.parameters[0]

    products = [_one if b else _zero for b in bitstring]
    hermitians = [observables.Hermitian(p) for p in products]
    return observables.TensorProduct(hermitians)


@_translate_observable.register
def _(t: qml.operation.Tensor):
    return reduce(lambda x, y: x @ y, [_translate_observable(factor) for factor in t.obs])


def translate_result(
    braket_result: GateModelQuantumTaskResult,
    observable: Observable,
    targets: List[int],
    supported_result_types: FrozenSet[str],
) -> Any:
    """Translates a Braket result into the corresponding PennyLane return type value.

    Args:
        braket_result (GateModelQuantumTaskResult): The Braket result to translate.
        observable (Observable): The PennyLane observable associated with the result.
        targets (List[int]): The qubits in the result.
        supported_result_types (FrozenSet[str]): The result types supported by the device.

    Returns:
        Any: The translated return value.

    Note:
        Hamiltonian results will be summed over all terms.
    """

    # if braket result contains adjoint gradient, just return it since it should be the only
    # result type if it's there at all.
    ag_results = [
        result for result in braket_result.result_types if result.type.type == "adjoint_gradient"
    ]
    if ag_results:
        ag_result = ag_results[0]
        key_indices = [int(param_name.split("p_")[1]) for param_name in ag_result.value["gradient"]]
        return [ag_result.value["expectation"]], [
            # we need to sort the keys by index since braket can return them in the wrong order
            ag_result.value["gradient"][f"p_{i}"]
            for i in sorted(key_indices)
        ]
    translated = translate_result_type(observable, targets, supported_result_types)
    if isinstance(observable, qml.Hamiltonian):
        coeffs, _ = observable.terms()
        return sum(
            coeff * braket_result.get_value_by_result_type(result_type)
            for coeff, result_type in zip(coeffs, translated)
        )
    else:
        return braket_result.get_value_by_result_type(translated)<|MERGE_RESOLUTION|>--- conflicted
+++ resolved
@@ -110,11 +110,8 @@
     supported_ops = frozenset(op.lower() for op in properties.supportedOperations)
     supported_pragmas = frozenset(op.lower() for op in properties.supportedPragmas)
 
-<<<<<<< HEAD
-    op_set = frozenset(
-=======
+
     translated = frozenset(
->>>>>>> 0ad3e250
         _BRAKET_TO_PENNYLANE_OPERATIONS[op]
         for op in _BRAKET_TO_PENNYLANE_OPERATIONS
         if op.lower() in supported_ops or f"braket_noise_{op.lower()}" in supported_pragmas
@@ -188,405 +185,238 @@
 
 
 @singledispatch
-<<<<<<< HEAD
-def _translate_operation(operation: Operation, _parameters, _device) -> Gate:
-=======
 def _translate_operation(operation: Operation, _parameters, device=None) -> Gate:
->>>>>>> 0ad3e250
     raise NotImplementedError(
         f"Braket PennyLane plugin does not support operation {operation.name}."
     )
 
 
 @_translate_operation.register
-<<<<<<< HEAD
-def _(_: qml.Identity, _parameters, _device):
-=======
 def _(_: qml.Identity, _parameters, device=None):
->>>>>>> 0ad3e250
     return gates.I()
 
 
 @_translate_operation.register
-<<<<<<< HEAD
-def _(_: qml.Hadamard, _parameters, _device):
-=======
 def _(_: qml.Hadamard, _parameters, device=None):
->>>>>>> 0ad3e250
     return gates.H()
 
 
 @_translate_operation.register
-<<<<<<< HEAD
-def _(_: qml.PauliX, _parameters, _device):
-=======
 def _(_: qml.PauliX, _parameters, device=None):
->>>>>>> 0ad3e250
     return gates.X()
 
 
 @_translate_operation.register
-<<<<<<< HEAD
-def _(_: qml.PauliY, _parameters, _device):
-=======
 def _(_: qml.PauliY, _parameters, device=None):
->>>>>>> 0ad3e250
     return gates.Y()
 
 
 @_translate_operation.register
-<<<<<<< HEAD
-def _(_: qml.PauliZ, _parameters, _device):
-=======
 def _(_: qml.PauliZ, _parameters, device=None):
->>>>>>> 0ad3e250
     return gates.Z()
 
 
 @_translate_operation.register
-<<<<<<< HEAD
-def _(_: qml.ECR, _parameters, _device):
-=======
 def _(_: qml.ECR, _parameters, device=None):
->>>>>>> 0ad3e250
     return gates.ECR()
 
 
 @_translate_operation.register
-<<<<<<< HEAD
-def _(s: qml.S, _parameters, _device):
-=======
 def _(s: qml.S, _parameters, device=None):
->>>>>>> 0ad3e250
     return gates.S()
 
 
 @_translate_operation.register
-<<<<<<< HEAD
-def _(sx: qml.SX, _parameters, _device):
-=======
 def _(sx: qml.SX, _parameters, device=None):
->>>>>>> 0ad3e250
     return gates.V()
 
 
 @_translate_operation.register
-<<<<<<< HEAD
-def _(t: qml.T, _parameters, _device):
-=======
 def _(t: qml.T, _parameters, device=None):
->>>>>>> 0ad3e250
     return gates.T()
 
 
 @_translate_operation.register
-<<<<<<< HEAD
-def _(_: qml.CNOT, _parameters, _device):
-=======
 def _(_: qml.CNOT, _parameters, device=None):
->>>>>>> 0ad3e250
     return gates.CNot()
 
 
 @_translate_operation.register
-<<<<<<< HEAD
-def _(_: qml.CY, _parameters, _device):
-=======
 def _(_: qml.CY, _parameters, device=None):
->>>>>>> 0ad3e250
     return gates.CY()
 
 
 @_translate_operation.register
-<<<<<<< HEAD
-def _(_: qml.CZ, _parameters, _device):
-=======
 def _(_: qml.CZ, _parameters, device=None):
->>>>>>> 0ad3e250
     return gates.CZ()
 
 
 @_translate_operation.register
-<<<<<<< HEAD
-def _(_: qml.SWAP, _parameters, _device):
-=======
 def _(_: qml.SWAP, _parameters, device=None):
->>>>>>> 0ad3e250
     return gates.Swap()
 
 
 @_translate_operation.register
-<<<<<<< HEAD
-def _(_: qml.CSWAP, _parameters, _device):
-=======
 def _(_: qml.CSWAP, _parameters, device=None):
->>>>>>> 0ad3e250
     return gates.CSwap()
 
 
 @_translate_operation.register
-<<<<<<< HEAD
-def _(_: qml.Toffoli, _parameters, _device):
-=======
 def _(_: qml.Toffoli, _parameters, device=None):
->>>>>>> 0ad3e250
     return gates.CCNot()
 
 
 @_translate_operation.register
-<<<<<<< HEAD
-def _(rx: qml.RX, parameters, _device):
-=======
 def _(rx: qml.RX, parameters, device=None):
->>>>>>> 0ad3e250
     phi = parameters[0]
     return gates.Rx(phi)
 
 
 @_translate_operation.register
-<<<<<<< HEAD
-def _(ry: qml.RY, parameters, _device):
-=======
 def _(ry: qml.RY, parameters, device=None):
->>>>>>> 0ad3e250
     phi = parameters[0]
     return gates.Ry(phi)
 
 
 @_translate_operation.register
-<<<<<<< HEAD
-def _(rz: qml.RZ, parameters, _device):
-=======
 def _(rz: qml.RZ, parameters, device=None):
->>>>>>> 0ad3e250
     phi = parameters[0]
     return gates.Rz(phi)
 
 
 @_translate_operation.register
-<<<<<<< HEAD
-def _(phase_shift: qml.PhaseShift, parameters, _device):
-=======
 def _(phase_shift: qml.PhaseShift, parameters, device=None):
->>>>>>> 0ad3e250
     phi = parameters[0]
     return gates.PhaseShift(phi)
 
 
 @_translate_operation.register
-<<<<<<< HEAD
-def _(qubit_unitary: qml.QubitUnitary, parameters, _device):
-=======
 def _(qubit_unitary: qml.QubitUnitary, parameters, device=None):
->>>>>>> 0ad3e250
     U = np.asarray(parameters[0])
     return gates.Unitary(U)
 
 
 @_translate_operation.register
-<<<<<<< HEAD
-def _(_: qml.AmplitudeDamping, parameters, _device):
-=======
 def _(_: qml.AmplitudeDamping, parameters, device=None):
->>>>>>> 0ad3e250
     gamma = parameters[0]
     return noises.AmplitudeDamping(gamma)
 
 
 @_translate_operation.register
-<<<<<<< HEAD
-def _(_: qml.GeneralizedAmplitudeDamping, parameters, _device):
-=======
 def _(_: qml.GeneralizedAmplitudeDamping, parameters, device=None):
->>>>>>> 0ad3e250
     gamma = parameters[0]
     probability = parameters[1]
     return noises.GeneralizedAmplitudeDamping(probability=probability, gamma=gamma)
 
 
 @_translate_operation.register
-<<<<<<< HEAD
-def _(_: qml.PhaseDamping, parameters, _device):
-=======
 def _(_: qml.PhaseDamping, parameters, device=None):
->>>>>>> 0ad3e250
     gamma = parameters[0]
     return noises.PhaseDamping(gamma)
 
 
 @_translate_operation.register
-<<<<<<< HEAD
-def _(_: qml.DepolarizingChannel, parameters, _device):
-=======
 def _(_: qml.DepolarizingChannel, parameters, device=None):
->>>>>>> 0ad3e250
     probability = parameters[0]
     return noises.Depolarizing(probability)
 
 
 @_translate_operation.register
-<<<<<<< HEAD
-def _(_: qml.BitFlip, parameters, _device):
-=======
 def _(_: qml.BitFlip, parameters, device=None):
->>>>>>> 0ad3e250
     probability = parameters[0]
     return noises.BitFlip(probability)
 
 
 @_translate_operation.register
-<<<<<<< HEAD
-def _(_: qml.PhaseFlip, parameters, _device):
-=======
 def _(_: qml.PhaseFlip, parameters, device=None):
->>>>>>> 0ad3e250
     probability = parameters[0]
     return noises.PhaseFlip(probability)
 
 
 @_translate_operation.register
-<<<<<<< HEAD
-def _(_: qml.QubitChannel, parameters, _device):
-=======
 def _(_: qml.QubitChannel, parameters, device=None):
->>>>>>> 0ad3e250
     K_list = [np.asarray(matrix) for matrix in parameters]
     return noises.Kraus(K_list)
 
 
 @_translate_operation.register
-<<<<<<< HEAD
-def _(c_phase_shift: qml.ControlledPhaseShift, parameters, _device):
-=======
 def _(c_phase_shift: qml.ControlledPhaseShift, parameters, device=None):
->>>>>>> 0ad3e250
     phi = parameters[0]
     return gates.CPhaseShift(phi)
 
 
 @_translate_operation.register
-<<<<<<< HEAD
-def _(c_phase_shift_00: CPhaseShift00, parameters, _device):
-=======
 def _(c_phase_shift_00: CPhaseShift00, parameters, device=None):
->>>>>>> 0ad3e250
     phi = parameters[0]
     return gates.CPhaseShift00(phi)
 
 
 @_translate_operation.register
-<<<<<<< HEAD
-def _(c_phase_shift_01: CPhaseShift01, parameters, _device):
-=======
 def _(c_phase_shift_01: CPhaseShift01, parameters, device=None):
->>>>>>> 0ad3e250
     phi = parameters[0]
     return gates.CPhaseShift01(phi)
 
 
 @_translate_operation.register
-<<<<<<< HEAD
-def _(c_phase_shift_10: CPhaseShift10, parameters, _device):
-=======
 def _(c_phase_shift_10: CPhaseShift10, parameters, device=None):
->>>>>>> 0ad3e250
     phi = parameters[0]
     return gates.CPhaseShift10(phi)
 
 
 @_translate_operation.register
-<<<<<<< HEAD
-def _(iswap: qml.ISWAP, _parameters, _device):
-=======
 def _(iswap: qml.ISWAP, _parameters, device=None):
->>>>>>> 0ad3e250
     return gates.ISwap()
 
 
 @_translate_operation.register
-<<<<<<< HEAD
-def _(pswap: PSWAP, parameters, _device):
-=======
 def _(pswap: PSWAP, parameters, device=None):
->>>>>>> 0ad3e250
     phi = parameters[0]
     return gates.PSwap(phi)
 
 
 @_translate_operation.register
-<<<<<<< HEAD
-def _(xy: qml.IsingXY, parameters, _device):
-=======
 def _(xy: qml.IsingXY, parameters, device=None):
->>>>>>> 0ad3e250
     phi = parameters[0]
     return gates.XY(phi)
 
 
 @_translate_operation.register
-<<<<<<< HEAD
-def _(xx: qml.IsingXX, parameters, _device):
-=======
 def _(xx: qml.IsingXX, parameters, device=None):
->>>>>>> 0ad3e250
     phi = parameters[0]
     return gates.XX(phi)
 
 
 @_translate_operation.register
-<<<<<<< HEAD
-def _(yy: qml.IsingYY, parameters, _device):
-=======
 def _(yy: qml.IsingYY, parameters, device=None):
->>>>>>> 0ad3e250
     phi = parameters[0]
     return gates.YY(phi)
 
 
 @_translate_operation.register
-<<<<<<< HEAD
-def _(zz: qml.IsingZZ, parameters, _device):
-=======
 def _(zz: qml.IsingZZ, parameters, device=None):
->>>>>>> 0ad3e250
     phi = parameters[0]
     return gates.ZZ(phi)
 
 
 @_translate_operation.register
-<<<<<<< HEAD
-def _(_gpi: GPi, parameters, _device):
-=======
 def _(_gpi: GPi, parameters, device=None):
->>>>>>> 0ad3e250
     phi = parameters[0]
     return gates.GPi(phi)
 
 
 @_translate_operation.register
-<<<<<<< HEAD
-def _(gpi2: GPi2, parameters, _device):
-=======
 def _(gpi2: GPi2, parameters, device=None):
->>>>>>> 0ad3e250
     phi = parameters[0]
     return gates.GPi2(phi)
 
 
 @_translate_operation.register
-<<<<<<< HEAD
-def _(ms: MS, parameters, _device):
-=======
 def _(ms: MS, parameters, device=None):
->>>>>>> 0ad3e250
     phi_0, phi_1 = parameters[:2]
     return gates.MS(phi_0, phi_1)
 
 
 @_translate_operation.register
-<<<<<<< HEAD
-def _(adjoint: Adjoint, parameters, _device):
-=======
 def _(ms: AAMS, parameters, device=None):
     phi_0, phi_1, theta = parameters[:3]
     return gates.MS(phi_0, phi_1, theta)
@@ -594,7 +424,6 @@
 
 @_translate_operation.register
 def _(adjoint: Adjoint, parameters, device=None):
->>>>>>> 0ad3e250
     if isinstance(adjoint.base, qml.ISWAP):
         # gates.ISwap.adjoint() returns a different value
         return gates.PSwap(3 * np.pi / 2)
@@ -607,65 +436,37 @@
 
 
 @_translate_operation.register
-<<<<<<< HEAD
-def _(op: ParametrizedEvolution, _parameters, device):
-=======
 def _(op: ParametrizedEvolution, _parameters, device=None):
->>>>>>> 0ad3e250
     start, end = op.t[0], op.t[1]
     pulse_length = (end - start) * 1e-9  # nanoseconds to seconds
     pulses = op.H.pulses
 
     # The driven wires aren't the same as `op.wires` as `op.wires` contains
     # all device wires due to interaction term.
-<<<<<<< HEAD
-    op_wires = qml.wires.Wires.all_wires([pulse.wires for pulse in pulses])
-    mapped_wires = op_wires.map(device.wire_map)
-=======
     pulse_wires = qml.wires.Wires.all_wires([pulse.wires for pulse in pulses])
     mapped_wires = pulse_wires.map(device.wire_map)
->>>>>>> 0ad3e250
 
     frames = {w: device._device.frames[f"q{w}_drive"] for w in mapped_wires}
     time_step = frames[0].port.dt * 1e9  # seconds to nanoseconds
 
-<<<<<<< HEAD
-    pulse_sequence = PulseSequence().barrier(frames.values())
-    max_amplitude = device._device.properties.pulse.validationParameters["MAX_AMPLITUDE"]
-=======
     pulse_sequence = PulseSequence().barrier(list(frames.values()))
     callable_index = 0
->>>>>>> 0ad3e250
 
     for pulse in pulses:
         # Create waveform for each pulse in `ParametrizedEvolution`
         if callable(pulse.amplitude):
-<<<<<<< HEAD
-            amplitude = partial(pulse.amplitude, op.parameters[0])
-=======
             amplitude = partial(pulse.amplitude, op.parameters[callable_index])
             callable_index += 1
->>>>>>> 0ad3e250
-
-            # Calculate amplitude for each time step and normalize
+
+            # Calculate amplitude for each time step
             amplitudes = onp.array(
                 [amplitude(t) for t in np.arange(start, end + time_step, time_step)]
             )
-<<<<<<< HEAD
-            amplitudes = amplitudes / onp.amax(amplitudes) * max_amplitude
-            waveform = ArbitraryWaveform(amplitudes)
-
-        else:
-            # Normalize amplitude to `max_amplitude` if constant
-            amplitude = max_amplitude
-            waveform = ConstantWaveform(pulse_length, amplitude)
-=======
-
+            
             waveform = ArbitraryWaveform(amplitudes)
 
         else:
             waveform = ConstantWaveform(pulse_length, pulse.amplitude)
->>>>>>> 0ad3e250
 
         # Play pulse for each frame
         for w in pulse.wires.map(device.wire_map):
@@ -675,13 +476,8 @@
                 .play(frames[w], waveform)
             )
 
-<<<<<<< HEAD
-    pulse_sequence = pulse_sequence.barrier(frames.values())
-    return gates.PulseGate(pulse_sequence, num_qubits=len(op_wires))
-=======
     pulse_sequence = pulse_sequence.barrier(list(frames.values()))
     return gates.PulseGate(pulse_sequence, qubit_count=len(op.wires))
->>>>>>> 0ad3e250
 
 
 def get_adjoint_gradient_result_type(
