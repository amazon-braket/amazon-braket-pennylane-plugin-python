--- conflicted
+++ resolved
@@ -133,26 +133,6 @@
     Returns:
         Gate: The Braket gate corresponding to the given operation
     """
-<<<<<<< HEAD
-    parameters = []
-    param_names = param_names or [None] * len(operation.parameters)
-    if len(param_names) != len(operation.parameters):
-        raise ValueError("Parameter names list must be equal to number of operation parameters")
-    for param_name, param in zip(param_names, operation.parameters):
-        # PennyLane passes any non-keyword argument in the operation.parameters list.
-        # In some cases, like the unitary gate or qml.QubitChannel (Kraus noise), these
-        # parameter can be matrices. Braket only supports parameterization of numeric parameters
-        # (so far, these are all angle parameters), so non-numeric parameters are handled
-        # separately.
-        if param_name is not None:
-            new_param = FreeParameter(param_name)
-        elif isinstance(param, qml.numpy.tensor):
-            new_param = param.numpy()
-        else:
-            new_param = param
-        parameters.append(new_param)
-
-=======
     if use_unique_params:
         parameters = []
         param_names = param_names or [None] * len(operation.parameters)
@@ -175,7 +155,6 @@
         parameters = [
             p.numpy() if isinstance(p, qml.numpy.tensor) else p for p in operation.parameters
         ]
->>>>>>> 326c79c8
     return _translate_operation(operation, parameters)
 
 
