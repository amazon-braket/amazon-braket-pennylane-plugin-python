--- conflicted
+++ resolved
@@ -574,13 +574,9 @@
     targets = targets or measurement.wires.tolist()
     observable = measurement.obs
 
-<<<<<<< HEAD
-    if return_type is ObservableReturnTypes.Probability:
+    if isinstance(measurement, qml.measurements.ProbabilityMP):
         if observable and observable.diagonalizing_gates():
             raise qml.DeviceError("Probability result type not supported for observables")
-=======
-    if isinstance(measurement, qml.measurements.ProbabilityMP):
->>>>>>> b781f530
         return Probability(targets)
 
     if isinstance(measurement, qml.measurements.StateMP):
