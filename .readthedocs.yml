--- conflicted
+++ resolved
@@ -13,20 +13,12 @@
 formats:
   - pdf
 
-<<<<<<< HEAD
 # Set the OS, Python version and other tools you might need
-
 build:
   os: ubuntu-22.04
   tools:
     python: "3.9"
-=======
-# setting up build.os and the python version
-build:
-  os: ubuntu-22.04
-  tools:
-    python: "3.8"
->>>>>>> 68f8a995
+
 
 # Optionally set the version of Python and requirements required to build your docs
 python:
