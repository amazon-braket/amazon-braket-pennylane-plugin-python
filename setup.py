--- conflicted
+++ resolved
@@ -1,99 +1,95 @@
-# Copyright Amazon.com Inc. or its affiliates. All Rights Reserved.
-#
-# Licensed under the Apache License, Version 2.0 (the "License"). You
-# may not use this file except in compliance with the License. A copy of
-# the License is located at
-#
-#     http://aws.amazon.com/apache2.0/
-#
-# or in the "license" file accompanying this file. This file is
-# distributed on an "AS IS" BASIS, WITHOUT WARRANTIES OR CONDITIONS OF
-# ANY KIND, either express or implied. See the License for the specific
-# language governing permissions and limitations under the License.
-
-from setuptools import find_namespace_packages, setup
-import platform
-
-with open("README.rst", "r") as fh:
-    long_description = fh.read()
-
-with open("src/braket/pennylane_plugin/_version.py") as f:
-    version = f.readlines()[-1].split()[-1].strip("\"'")
-
-if platform.system() == "Darwin" and platform.machine() == "arm64":
-    TF_VERSION = "tensorflow-macos>=2.6.0"
-else:
-    TF_VERSION = "tensorflow>=2.6.0"
-
-setup(
-    name="amazon-braket-pennylane-plugin",
-    version=version,
-    license="Apache License 2.0",
-    python_requires=">= 3.8.2",
-    packages=find_namespace_packages(where="src", exclude=("test",)),
-    package_dir={"": "src"},
-    install_requires=[
-        "amazon-braket-sdk>=1.35.0",
-        # "pennylane=0.30.0"
-        "pennylane @ git+https://github.com/PennyLaneAI/pennylane.git",
-    ],
-    entry_points={
-        "pennylane.plugins": [
-            # List the short name of each device provided by
-            # the plugin, as well as the path to the Device class
-            # it corresponds to in the plugin. This allows
-            # the device to be imported automatically via the
-            # `pennylane.device` device loader.
-            "braket.aws.qubit = braket.pennylane_plugin:BraketAwsQubitDevice",
-            "braket.local.qubit = braket.pennylane_plugin:BraketLocalQubitDevice",
-            "braket.aws.ahs = braket.pennylane_plugin:BraketAwsAhsDevice",
-            "braket.local.ahs = braket.pennylane_plugin:BraketLocalAhsDevice",
-        ]
-    },
-    extras_require={
-        "test": [
-            "black",
-            "docutils>=0.19",
-            "flake8",
-            "isort",
-            "pre-commit",
-            "pylint",
-            "pytest",
-            "pytest-cov",
-            "pytest-mock",
-            "pytest-rerunfailures",
-            "pytest-xdist",
-            "sphinx",
-            "sphinx-automodapi",
-            "sphinx-rtd-theme",
-            "sphinxcontrib-apidoc",
-            "tox",
-<<<<<<< HEAD
-=======
-            "tensorflow>=2.12.0",
->>>>>>> df642c5a
-            "torch>=1.11",
-            TF_VERSION,
-        ]
-    },
-    url="https://github.com/aws/amazon-braket-pennylane-plugin-python",
-    author="Amazon Web Services",
-    description=(
-        "An open source framework for using Amazon Braket devices with the PennyLane"
-        " quantum machine learning library"
-    ),
-    long_description=long_description,
-    long_description_content_type="text/x-rst",
-    keywords="Amazon AWS Quantum",
-    classifiers=[
-        "Development Status :: 5 - Production/Stable",
-        "Intended Audience :: Developers",
-        "Natural Language :: English",
-        "License :: OSI Approved :: Apache Software License",
-        "Programming Language :: Python",
-        "Programming Language :: Python :: 3.8",
-        "Programming Language :: Python :: 3.9",
-        "Programming Language :: Python :: 3.10",
-        "Programming Language :: Python :: 3.11",
-    ],
-)
+# Copyright Amazon.com Inc. or its affiliates. All Rights Reserved.
+#
+# Licensed under the Apache License, Version 2.0 (the "License"). You
+# may not use this file except in compliance with the License. A copy of
+# the License is located at
+#
+#     http://aws.amazon.com/apache2.0/
+#
+# or in the "license" file accompanying this file. This file is
+# distributed on an "AS IS" BASIS, WITHOUT WARRANTIES OR CONDITIONS OF
+# ANY KIND, either express or implied. See the License for the specific
+# language governing permissions and limitations under the License.
+
+from setuptools import find_namespace_packages, setup
+import platform
+
+with open("README.rst", "r") as fh:
+    long_description = fh.read()
+
+with open("src/braket/pennylane_plugin/_version.py") as f:
+    version = f.readlines()[-1].split()[-1].strip("\"'")
+
+if platform.system() == "Darwin" and platform.machine() == "arm64":
+    TF_VERSION = "tensorflow-macos>=2.12"
+else:
+    TF_VERSION = "tensorflow>=2.12"
+
+setup(
+    name="amazon-braket-pennylane-plugin",
+    version=version,
+    license="Apache License 2.0",
+    python_requires=">= 3.8.2",
+    packages=find_namespace_packages(where="src", exclude=("test",)),
+    package_dir={"": "src"},
+    install_requires=[
+        "amazon-braket-sdk>=1.35.0",
+        # "pennylane=0.30.0"
+        "pennylane @ git+https://github.com/PennyLaneAI/pennylane.git",
+    ],
+    entry_points={
+        "pennylane.plugins": [
+            # List the short name of each device provided by
+            # the plugin, as well as the path to the Device class
+            # it corresponds to in the plugin. This allows
+            # the device to be imported automatically via the
+            # `pennylane.device` device loader.
+            "braket.aws.qubit = braket.pennylane_plugin:BraketAwsQubitDevice",
+            "braket.local.qubit = braket.pennylane_plugin:BraketLocalQubitDevice",
+            "braket.aws.ahs = braket.pennylane_plugin:BraketAwsAhsDevice",
+            "braket.local.ahs = braket.pennylane_plugin:BraketLocalAhsDevice",
+        ]
+    },
+    extras_require={
+        "test": [
+            "black",
+            "docutils>=0.19",
+            "flake8",
+            "isort",
+            "pre-commit",
+            "pylint",
+            "pytest",
+            "pytest-cov",
+            "pytest-mock",
+            "pytest-rerunfailures",
+            "pytest-xdist",
+            "sphinx",
+            "sphinx-automodapi",
+            "sphinx-rtd-theme",
+            "sphinxcontrib-apidoc",
+            "tox",
+            "torch>=1.11",
+            TF_VERSION,
+        ]
+    },
+    url="https://github.com/aws/amazon-braket-pennylane-plugin-python",
+    author="Amazon Web Services",
+    description=(
+        "An open source framework for using Amazon Braket devices with the PennyLane"
+        " quantum machine learning library"
+    ),
+    long_description=long_description,
+    long_description_content_type="text/x-rst",
+    keywords="Amazon AWS Quantum",
+    classifiers=[
+        "Development Status :: 5 - Production/Stable",
+        "Intended Audience :: Developers",
+        "Natural Language :: English",
+        "License :: OSI Approved :: Apache Software License",
+        "Programming Language :: Python",
+        "Programming Language :: Python :: 3.8",
+        "Programming Language :: Python :: 3.9",
+        "Programming Language :: Python :: 3.10",
+        "Programming Language :: Python :: 3.11",
+    ],
+)