# Copyright 2019-2019 Amazon.com, Inc. or its affiliates. All Rights Reserved.
#
# Licensed under the Apache License, Version 2.0 (the "License"). You
# may not use this file except in compliance with the License. A copy of
# the License is located at
#
#     http://aws.amazon.com/apache2.0/
#
# or in the "license" file accompanying this file. This file is
# distributed on an "AS IS" BASIS, WITHOUT WARRANTIES OR CONDITIONS OF
# ANY KIND, either express or implied. See the License for the specific
# language governing permissions and limitations under the License.

from setuptools import find_namespace_packages, setup

with open("README.rst", "r") as fh:
    long_description = fh.read()

with open("src/braket/pennylane_plugin/_version.py") as f:
    version = f.readlines()[-1].split()[-1].strip("\"'")

setup(
    name="amazon-braket-pennylane-plugin",
    version=version,
    license="Apache License 2.0",
    python_requires=">= 3.7.2",
    packages=find_namespace_packages(where="src", exclude=("test",)),
    package_dir={"": "src"},
    install_requires=[
<<<<<<< HEAD
        "amazon-braket-sdk @ "
        + "git+https://github.com/aws/amazon-braket-sdk-python@noise_simulation",
        "amazon-braket-schemas @ "
        + "git+https://github.com/aws/amazon-braket-schemas-python@noise_simulation",
        "amazon-braket-default-simulator @ "
        + "git+https://github.com/aws/amazon-braket-default-simulator-python@noise_simulation",
        "pennylane==0.15.1",
=======
        "amazon-braket-sdk>=1.5.0",
        "pennylane>=0.15.1",
>>>>>>> c054104a
    ],
    entry_points={
        "pennylane.plugins": [
            # List the short name of each device provided by
            # the plugin, as well as the path to the Device class
            # it corresponds to in the plugin. This allows
            # the device to be imported automatically via the
            # `pennylane.device` device loader.
            "braket.aws.qubit = braket.pennylane_plugin:BraketAwsQubitDevice",
            "braket.local.qubit = braket.pennylane_plugin:BraketLocalQubitDevice",
        ]
    },
    extras_require={
        "test": [
            "black",
            "docutils<0.16,>=0.10",
            "flake8",
            "isort",
            "pre-commit",
            "pylint",
            "pytest",
            "pytest-cov",
            "pytest-mock",
            "pytest-rerunfailures",
            "pytest-xdist",
            "sphinx",
            "sphinx-automodapi",
            "sphinx-rtd-theme",
            "sphinxcontrib-apidoc",
            "tox",
        ]
    },
    url="https://github.com/aws/amazon-braket-pennylane-plugin-python",
    author="Amazon Web Services",
    description=(
        "An open source framework for using Amazon Braket devices with the PennyLane"
        " quantum machine learning library"
    ),
    long_description=long_description,
    long_description_content_type="text/x-rst",
    keywords="Amazon AWS Quantum",
    classifiers=[
        "Development Status :: 5 - Production/Stable",
        "Intended Audience :: Developers",
        "Natural Language :: English",
        "License :: OSI Approved :: Apache Software License",
        "Programming Language :: Python",
        "Programming Language :: Python :: 3.7",
        "Programming Language :: Python :: 3.8",
        "Programming Language :: Python :: 3.9",
    ],
)
<|MERGE_RESOLUTION|>--- conflicted
+++ resolved
@@ -1,93 +1,88 @@
-# Copyright 2019-2019 Amazon.com, Inc. or its affiliates. All Rights Reserved.
-#
-# Licensed under the Apache License, Version 2.0 (the "License"). You
-# may not use this file except in compliance with the License. A copy of
-# the License is located at
-#
-#     http://aws.amazon.com/apache2.0/
-#
-# or in the "license" file accompanying this file. This file is
-# distributed on an "AS IS" BASIS, WITHOUT WARRANTIES OR CONDITIONS OF
-# ANY KIND, either express or implied. See the License for the specific
-# language governing permissions and limitations under the License.
-
-from setuptools import find_namespace_packages, setup
-
-with open("README.rst", "r") as fh:
-    long_description = fh.read()
-
-with open("src/braket/pennylane_plugin/_version.py") as f:
-    version = f.readlines()[-1].split()[-1].strip("\"'")
-
-setup(
-    name="amazon-braket-pennylane-plugin",
-    version=version,
-    license="Apache License 2.0",
-    python_requires=">= 3.7.2",
-    packages=find_namespace_packages(where="src", exclude=("test",)),
-    package_dir={"": "src"},
-    install_requires=[
-<<<<<<< HEAD
-        "amazon-braket-sdk @ "
-        + "git+https://github.com/aws/amazon-braket-sdk-python@noise_simulation",
-        "amazon-braket-schemas @ "
-        + "git+https://github.com/aws/amazon-braket-schemas-python@noise_simulation",
-        "amazon-braket-default-simulator @ "
-        + "git+https://github.com/aws/amazon-braket-default-simulator-python@noise_simulation",
-        "pennylane==0.15.1",
-=======
-        "amazon-braket-sdk>=1.5.0",
-        "pennylane>=0.15.1",
->>>>>>> c054104a
-    ],
-    entry_points={
-        "pennylane.plugins": [
-            # List the short name of each device provided by
-            # the plugin, as well as the path to the Device class
-            # it corresponds to in the plugin. This allows
-            # the device to be imported automatically via the
-            # `pennylane.device` device loader.
-            "braket.aws.qubit = braket.pennylane_plugin:BraketAwsQubitDevice",
-            "braket.local.qubit = braket.pennylane_plugin:BraketLocalQubitDevice",
-        ]
-    },
-    extras_require={
-        "test": [
-            "black",
-            "docutils<0.16,>=0.10",
-            "flake8",
-            "isort",
-            "pre-commit",
-            "pylint",
-            "pytest",
-            "pytest-cov",
-            "pytest-mock",
-            "pytest-rerunfailures",
-            "pytest-xdist",
-            "sphinx",
-            "sphinx-automodapi",
-            "sphinx-rtd-theme",
-            "sphinxcontrib-apidoc",
-            "tox",
-        ]
-    },
-    url="https://github.com/aws/amazon-braket-pennylane-plugin-python",
-    author="Amazon Web Services",
-    description=(
-        "An open source framework for using Amazon Braket devices with the PennyLane"
-        " quantum machine learning library"
-    ),
-    long_description=long_description,
-    long_description_content_type="text/x-rst",
-    keywords="Amazon AWS Quantum",
-    classifiers=[
-        "Development Status :: 5 - Production/Stable",
-        "Intended Audience :: Developers",
-        "Natural Language :: English",
-        "License :: OSI Approved :: Apache Software License",
-        "Programming Language :: Python",
-        "Programming Language :: Python :: 3.7",
-        "Programming Language :: Python :: 3.8",
-        "Programming Language :: Python :: 3.9",
-    ],
-)
+# Copyright 2019-2019 Amazon.com, Inc. or its affiliates. All Rights Reserved.
+#
+# Licensed under the Apache License, Version 2.0 (the "License"). You
+# may not use this file except in compliance with the License. A copy of
+# the License is located at
+#
+#     http://aws.amazon.com/apache2.0/
+#
+# or in the "license" file accompanying this file. This file is
+# distributed on an "AS IS" BASIS, WITHOUT WARRANTIES OR CONDITIONS OF
+# ANY KIND, either express or implied. See the License for the specific
+# language governing permissions and limitations under the License.
+
+from setuptools import find_namespace_packages, setup
+
+with open("README.rst", "r") as fh:
+    long_description = fh.read()
+
+with open("src/braket/pennylane_plugin/_version.py") as f:
+    version = f.readlines()[-1].split()[-1].strip("\"'")
+
+setup(
+    name="amazon-braket-pennylane-plugin",
+    version=version,
+    license="Apache License 2.0",
+    python_requires=">= 3.7.2",
+    packages=find_namespace_packages(where="src", exclude=("test",)),
+    package_dir={"": "src"},
+    install_requires=[
+        "amazon-braket-sdk @ "
+        + "git+https://github.com/aws/amazon-braket-sdk-python@noise_simulation",
+        "amazon-braket-schemas @ "
+        + "git+https://github.com/aws/amazon-braket-schemas-python@noise_simulation",
+        "amazon-braket-default-simulator @ "
+        + "git+https://github.com/aws/amazon-braket-default-simulator-python@noise_simulation",
+        "pennylane>=0.15.1",
+    ],
+    entry_points={
+        "pennylane.plugins": [
+            # List the short name of each device provided by
+            # the plugin, as well as the path to the Device class
+            # it corresponds to in the plugin. This allows
+            # the device to be imported automatically via the
+            # `pennylane.device` device loader.
+            "braket.aws.qubit = braket.pennylane_plugin:BraketAwsQubitDevice",
+            "braket.local.qubit = braket.pennylane_plugin:BraketLocalQubitDevice",
+        ]
+    },
+    extras_require={
+        "test": [
+            "black",
+            "docutils<0.16,>=0.10",
+            "flake8",
+            "isort",
+            "pre-commit",
+            "pylint",
+            "pytest",
+            "pytest-cov",
+            "pytest-mock",
+            "pytest-rerunfailures",
+            "pytest-xdist",
+            "sphinx",
+            "sphinx-automodapi",
+            "sphinx-rtd-theme",
+            "sphinxcontrib-apidoc",
+            "tox",
+        ]
+    },
+    url="https://github.com/aws/amazon-braket-pennylane-plugin-python",
+    author="Amazon Web Services",
+    description=(
+        "An open source framework for using Amazon Braket devices with the PennyLane"
+        " quantum machine learning library"
+    ),
+    long_description=long_description,
+    long_description_content_type="text/x-rst",
+    keywords="Amazon AWS Quantum",
+    classifiers=[
+        "Development Status :: 5 - Production/Stable",
+        "Intended Audience :: Developers",
+        "Natural Language :: English",
+        "License :: OSI Approved :: Apache Software License",
+        "Programming Language :: Python",
+        "Programming Language :: Python :: 3.7",
+        "Programming Language :: Python :: 3.8",
+        "Programming Language :: Python :: 3.9",
+    ],
+)