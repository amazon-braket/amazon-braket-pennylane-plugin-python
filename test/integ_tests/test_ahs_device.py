# Copyright Amazon.com Inc. or its affiliates. All Rights Reserved.
#
# Licensed under the Apache License, Version 2.0 (the "License"). You
# may not use this file except in compliance with the License. A copy of
# the License is located at
#
#     http://aws.amazon.com/apache2.0/
#
# or in the "license" file accompanying this file. This file is
# distributed on an "AS IS" BASIS, WITHOUT WARRANTIES OR CONDITIONS OF
# ANY KIND, either express or implied. See the License for the specific
# language governing permissions and limitations under the License.

"""Tests that gates are correctly applied in the plugin device"""

import numpy as np
import pennylane as qml
import pytest
from pennylane.pulse.parametrized_evolution import ParametrizedEvolution
from pennylane.pulse.rydberg import rydberg_drive, rydberg_interaction

from braket.pennylane_plugin.ahs_device import BraketAwsAhsDevice, BraketLocalAhsDevice

# =========================================================
coordinates = [[0, 0], [0, 5], [5, 0]]  # in micrometers


def f1(p, t):
    return p * np.sin(t) * (t - 1)


def f2(p, t):
    return p[0] * np.cos(p[1] * t**2)


def amp(p, t):
    return p[0] * np.exp(-((t - p[1]) ** 2) / (2 * p[2] ** 2))


params1 = 1.2
params2 = [3.4, 5.6]
params_amp = [2.5, 0.9, 0.3]

# Hamiltonians to be tested
H_i = rydberg_interaction(coordinates)

HAMILTONIANS_AND_PARAMS = [
    (H_i + rydberg_drive(1, 2, 3, wires=[0, 1, 2]), []),
    (H_i + rydberg_drive(amp, 1, 2, wires=[0, 1, 2]), [params_amp]),
    (H_i + rydberg_drive(2, f1, 2, wires=[0, 1, 2]), [params1]),
    (H_i + rydberg_drive(2, 2, f2, wires=[0, 1, 2]), [params2]),
    (H_i + rydberg_drive(amp, 1, f2, wires=[0, 1, 2]), [params_amp, params2]),
    (H_i + rydberg_drive(4, f2, f1, wires=[0, 1, 2]), [params2, params1]),
    (H_i + rydberg_drive(amp, f2, 4, wires=[0, 1, 2]), [params_amp, params2]),
    (H_i + rydberg_drive(amp, f2, f1, wires=[0, 1, 2]), [params_amp, params2, params1]),
]

HARDWARE_ARN_NRS = ["arn:aws:braket:us-east-1::device/qpu/quera/Aquila"]

ALL_DEVICES = [
    ("braket.local.ahs", None, "RydbergAtomSimulator"),
    ("braket.aws.ahs", "arn:aws:braket:us-east-1::device/qpu/quera/Aquila", "Aquila"),
]


DEVS = [("arn:aws:braket:us-east-1::device/qpu/quera/Aquila", "Aquila")]


@pytest.mark.parametrize("arn_nr, name", DEVS)
def test_initialization(arn_nr, name):
    """Test the device initializes with the expected attributes"""

    dev = BraketAwsAhsDevice(wires=3, shots=11, device_arn=arn_nr)

    assert dev._device.name == name
    assert dev.short_name == "braket.aws.ahs"
    assert dev.shots == 11
    assert dev.ahs_program is None
    assert dev.result is None
    assert dev.pennylane_requires == ">=0.30.0"
    assert dev.operations == {"ParametrizedEvolution"}


class TestDeviceIntegration:
    """Test the devices work correctly from the PennyLane frontend."""

    @pytest.mark.parametrize("shortname, arn_nr, backend_name", ALL_DEVICES)
    def test_load_device(self, shortname, arn_nr, backend_name):
        """Test that the device loads correctly"""
        dev = TestDeviceIntegration._device(shortname, arn_nr, wires=2)
        assert dev.num_wires == 2
        assert dev.shots == 100
        assert dev.short_name == shortname
        assert dev._device.name == backend_name

    def test_args_hardware(self):
        """Test that BraketAwsDevice requires correct arguments"""
        with pytest.raises(TypeError, match="missing 2 required positional argument"):
            qml.device("braket.aws.ahs")

    def test_args_local(self):
        """Test that BraketLocalDevice requires correct arguments"""
        with pytest.raises(TypeError, match="missing 1 required positional argument"):
            qml.device("braket.local.ahs")

    @staticmethod
    def _device(shortname, arn_nr, wires, shots=100):
        if arn_nr:
            return qml.device(shortname, wires=wires, device_arn=arn_nr, shots=shots)
        return qml.device(shortname, wires=wires, shots=shots)


class TestDeviceAttributes:
    """Test application of PennyLane operations on hardware simulators."""

    @pytest.mark.parametrize("shots", [1003, 2])
    def test_setting_shots(self, shots):
        """Test that setting shots changes number of shots from default (100)"""
        dev = BraketLocalAhsDevice(wires=3, shots=shots)
        assert dev.shots == shots

        global_drive = rydberg_drive(2, 1, 2, wires=[0, 1, 2])
        ts = [0.0, 1.75]

        @qml.qnode(dev)
        def circuit():
            ParametrizedEvolution(H_i + global_drive, [], ts)
            return qml.sample()

        res = circuit()

        assert len(res) == shots

    def test_local_device_settings(self):
        """Test that device settings dictionary stores the correct keys and values."""
        dev = qml.device("braket.local.ahs", wires=2)
        assert dev.settings == {"interaction_coeff": 5420000}


class TestQnodeIntegration:
    """Test integration with the qnode"""

    @pytest.mark.parametrize("H, params", HAMILTONIANS_AND_PARAMS)
    def test_circuit_can_be_called_global_drive(self, H, params):
        """Test that the circuit consisting of a ParametrizedEvolution with a single, global pulse
        runs successfully for all combinations of amplitude, phase and detuning being constants
        or callables
        """

        dev = qml.device("braket.local.ahs", wires=3)

        t = 1.13

        @qml.qnode(dev)
        def circuit():
            ParametrizedEvolution(H, params, t)
            return qml.sample()

        circuit()

<<<<<<< HEAD
=======
    @pytest.mark.parametrize("H, params", HAMILTONIANS_AND_PARAMS)
    @pytest.mark.parametrize(
        "local_detuning, local_params, local_wires",
        [(amp, [[0.5, 1.1, 2.9]], [0, 1]), (4.5, [], [1, 2])],
    )
    def test_circuit_can_be_called_local_detunings(
        self, H, params, local_detuning, local_params, local_wires
    ):
        """Test that the circuit consisting of a ParametrizedEvolution with a one global pulse as
        well as local detunings runs successfully for combinations of amplitude, phase, local
        detuning being constants or callables."""

        dev = qml.device("braket.local.ahs", wires=3)
        H += rydberg_drive(0, 0, local_detuning, local_wires)
        params += local_params

        t = 1.13

        @qml.qnode(dev)
        def circuit():
            ParametrizedEvolution(H, params, t)
            return qml.sample()

        circuit()

>>>>>>> 076a6f47
    def test_qnode_shape_multimeasure(self):
        """Test that a qnode with multiple measurements has the correct shape"""
        dev = qml.device("braket.local.ahs", wires=3)

        H = H_i + rydberg_drive(3, 2, 1, [0, 1, 2])
        measurements = (
            qml.sample(wires=1),
            qml.expval(qml.PauliZ(0)),
            qml.var(qml.PauliZ(0)),
            qml.probs(wires=[1, 2]),
            qml.probs(op=qml.PauliZ(1)),
            qml.sample(qml.PauliZ(2)),
        )

        @qml.qnode(dev)
        def circuit():
<<<<<<< HEAD
            ParametrizedEvolution(H, [], 1.8)
=======
            qml.evolve(H)([], 1.8)
>>>>>>> 076a6f47
            return (
                qml.sample(wires=1),
                qml.expval(qml.PauliZ(0)),
                qml.var(qml.PauliZ(0)),
                qml.probs(wires=[1, 2]),
                qml.probs(op=qml.PauliZ(1)),
                qml.sample(qml.PauliZ(2)),
            )

        res = circuit()
        expected_shape = (mp.shape(dev, qml.measurements.Shots(dev.shots)) for mp in measurements)

        assert len(res) == len(measurements)
<<<<<<< HEAD
        assert all(r.shape == es for r, es in zip(res, expected_shape))

    def test_observable_not_in_z_basis_raises_error(self):
        """Test that asking for the expectation value of an observable not in
        the computational basis raises an error"""

        dev = qml.device("braket.local.ahs", wires=3)

        H = H_i + rydberg_drive(3, 2, 1, [0, 1, 2])

        @qml.qnode(dev)
        def circuit():
            ParametrizedEvolution(H, [], 1.8)
            return qml.expval(qml.PauliX(0))

        with pytest.raises(RuntimeError, match="can only measure in the Z basis"):
            circuit()

    def test_uploaded_ahs_program_and_exact_solution_match(self):
        """Test that the results of a created AHS program run on the AWS Local simulator roughly
        matches the expected exact solution for the operator"""

        # code run to generate the array of exact results:
        # def exact(H, H_obj, t):
        #     psi0 = np.eye(2 ** len(H.wires))[0]
        #     U_exact = jax.scipy.linalg.expm(-1j * t * qml.matrix(H([], 1)))
        #     return psi0 @ U_exact.conj().T @ qml.matrix(H_obj, wire_order=[0, 1, 2]) @ U_exact @ psi0

        # exact_result = np.array([exact(H, H_obj, _t) for _t in t])

        exact_result = np.array(
            [
                0.69484478 - 2.7223859e-09j,
                0.63014996 + 3.5694474e-09j,
                0.59220868 - 3.2304570e-09j,
                0.58607256 - 6.6702283e-10j,
                0.61215657 - 5.6307230e-09j,
                0.66467023 + 1.6380476e-10j,
                0.73498142 - 7.1622348e-09j,
                0.81132668 + 1.4453147e-08j,
                0.88302624 - 8.8402761e-09j,
                0.94071472 - 1.3392033e-09j,
                0.979002 + 5.2728411e-10j,
                0.99656868 + 6.3435528e-09j,
                0.99565047 + 8.7986229e-10j,
                0.98224276 - 5.4241514e-09j,
                0.96249902 - 1.0663380e-11j,
                0.94417256 + 8.6651948e-09j,
                0.9313342 + 8.0441032e-09j,
                0.92794114 + 4.3532098e-09j,
                0.93276292 - 6.2324839e-09j,
                0.94468606 - 6.7148527e-09j,
                0.95891714 - 8.4284810e-09j,
                0.97237718 - 9.5171107e-09j,
                0.98131871 - 4.7603135e-09j,
                0.98455709 + 5.0439941e-10j,
                0.98252237 + 6.6446431e-09j,
                0.97686452 + 1.9499213e-09j,
                0.97114307 + 4.4445185e-09j,
                0.96698064 - 5.5634519e-09j,
                0.96721721 - 4.4257931e-09j,
                0.97005159 - 8.8042862e-09j,
                0.97473019 + 5.1543099e-09j,
                0.97567934 - 5.1634803e-09j,
                0.96977592 + 7.5646946e-09j,
                0.95152903 - 1.4419745e-08j,
                0.91982687 + 1.1928541e-08j,
                0.87425292 - 1.0108283e-08j,
                0.81908154 + 6.1293313e-09j,
                0.76075166 - 1.0051525e-09j,
                0.70762545 + 8.3687919e-09j,
                0.66914564 - 7.9337276e-10j,
                0.65190136 + 6.0308087e-09j,
                0.66135764 + 1.6767658e-09j,
                0.69625801 + 6.2405386e-10j,
                0.75339168 + 7.1651696e-10j,
                0.82255602 - 1.8565143e-09j,
                0.89352876 + 6.2863292e-09j,
                0.95282573 - 2.7223049e-10j,
                0.99048758 - 6.6763408e-09j,
                0.99859977 + 6.6213778e-11j,
                0.97512466 - 1.5285744e-08j,
                0.92333919 - 5.3908789e-09j,
                0.85111868 + 4.5347437e-09j,
                0.77111971 + 4.9047411e-09j,
                0.69567895 + 2.0746311e-09j,
                0.63849753 - 6.3125931e-09j,
                0.60749799 + 5.1294333e-09j,
                0.6085363 - 4.3690260e-09j,
                0.63933951 + 7.7354040e-11j,
                0.69485724 + 9.8120256e-10j,
                0.76429355 + 9.9224595e-10j,
                0.8363694 - 1.9486686e-09j,
                0.89944118 - 7.3339730e-11j,
                0.94451547 + 2.7164773e-10j,
                0.96716231 - 2.0633208e-09j,
                0.96644425 - 3.2646743e-09j,
                0.94764745 - 8.2543077e-11j,
                0.9169814 + 1.6294729e-09j,
                0.88490927 + 1.4793545e-09j,
                0.85850471 + 4.5424886e-09j,
                0.84566396 + 8.6566448e-11j,
                0.8481769 - 6.0154086e-09j,
                0.86651379 + 3.1183298e-09j,
                0.89572513 + 7.1632438e-09j,
                0.93021941 + 2.8748175e-09j,
                0.96245629 + 6.5750343e-09j,
                0.98634839 - 1.4078984e-09j,
                0.99789649 - 8.9403057e-10j,
                0.99549782 - 1.5278900e-09j,
                0.98128837 + 1.2225526e-09j,
                0.95850629 + 1.8635344e-09j,
                0.93322575 - 4.7416080e-09j,
                0.90951031 - 2.3704783e-09j,
                0.89196914 + 1.2524523e-09j,
                0.8813718 - 5.5856391e-09j,
                0.87759912 - 5.6646265e-09j,
                0.87732202 + 3.4028935e-09j,
                0.87696642 - 6.4964927e-09j,
                0.87250876 - 3.0387901e-09j,
                0.86158818 + 1.1833108e-09j,
                0.84383672 + 3.3963752e-09j,
                0.82133746 + 2.2564153e-09j,
                0.79832089 - 3.7487480e-09j,
                0.78037554 - 2.7689142e-09j,
                0.77284342 + 2.2521942e-09j,
                0.77984041 - 6.0057914e-09j,
                0.80240369 - 1.6370114e-09j,
                0.83891118 - 2.4027758e-09j,
                0.88371545 + 5.1036917e-09j,
                0.92971784 - 3.0863305e-09j,
                0.9677825 - 1.4565015e-08j,
                0.99052942 + 8.2257117e-09j,
                0.99202585 + 8.4473717e-09j,
                0.97089159 + 1.4851971e-08j,
                0.92939377 - 8.3187235e-09j,
                0.8739289 + 5.2713118e-09j,
                0.81400841 - 3.0034004e-09j,
                0.75967193 - 4.3109725e-09j,
                0.72110808 - 2.2081752e-09j,
                0.70413637 - 1.9961541e-09j,
                0.71246171 + 1.5180364e-10j,
                0.74274796 - 5.9781702e-10j,
                0.78988826 - 2.1006050e-09j,
                0.84319186 - 2.9964908e-09j,
                0.89320791 - 8.0247664e-10j,
                0.92920345 + 2.9292844e-09j,
                0.94537973 - 2.4045901e-09j,
                0.9385829 - 2.3936622e-09j,
                0.91133964 + 5.3401494e-10j,
                0.87008107 - 3.8251411e-09j,
                0.82389098 + 1.5311378e-09j,
                0.78364879 + 1.9405910e-09j,
                0.75757021 - 8.9238267e-10j,
                0.75296265 + 3.6073555e-09j,
                0.77024126 - 3.6427025e-10j,
                0.80805039 - 3.3535443e-09j,
                0.85804266 - 5.7137992e-09j,
                0.9120273 + 1.1001765e-08j,
                0.95863116 - 1.3252232e-09j,
                0.98974508 + 9.1662442e-11j,
                0.99891704 - 5.8767085e-09j,
                0.98457325 - 1.4554583e-08j,
                0.94961661 - 3.0085552e-09j,
                0.89984506 - 1.6171344e-09j,
                0.84497941 + 5.2012075e-09j,
                0.7932319 - 1.6518183e-09j,
                0.75427103 - 2.6276541e-09j,
                0.73198724 + 2.3092044e-09j,
                0.72974527 - 1.6644990e-09j,
                0.7444284 + 1.3268451e-09j,
                0.77248812 + 4.6409304e-10j,
                0.80631143 - 1.4426076e-10j,
                0.84001815 + 6.9762390e-12j,
                0.86764532 - 1.0151566e-10j,
                0.88610148 - 8.6556667e-10j,
                0.89530641 + 6.8558764e-10j,
                0.89680982 + 3.9257153e-09j,
                0.89541805 - 4.6812015e-10j,
                0.89414483 - 7.5314882e-10j,
                0.89825672 - 4.4961079e-09j,
                0.90795296 + 8.7674685e-09j,
                0.92436141 - 9.9437694e-09j,
            ]
        )

        ahs_local = qml.device("braket.local.ahs", wires=3)

        coordinates = [[0, 0], [0, 5], [5, 0]]

        H_i = qml.pulse.rydberg_interaction(coordinates)

        H = H_i + qml.pulse.rydberg_drive(3, 2, 4, [0, 1, 2])

        H_obj = qml.PauliZ(0)

        @qml.qnode(ahs_local)
        def circuit(t):
            ParametrizedEvolution(H, [], t)
            return qml.expval(H_obj)

        t = np.linspace(0.05, 1.55, 151)

        circuit_result = np.array([circuit(_t) for _t in t])

        # all results are approximately the same
        np.allclose(circuit_result, exact_result, atol=0.08)
=======
        assert all(r.shape == es for r, es in zip(res, expected_shape))
>>>>>>> 076a6f47
<|MERGE_RESOLUTION|>--- conflicted
+++ resolved
@@ -158,34 +158,6 @@
 
         circuit()
 
-<<<<<<< HEAD
-=======
-    @pytest.mark.parametrize("H, params", HAMILTONIANS_AND_PARAMS)
-    @pytest.mark.parametrize(
-        "local_detuning, local_params, local_wires",
-        [(amp, [[0.5, 1.1, 2.9]], [0, 1]), (4.5, [], [1, 2])],
-    )
-    def test_circuit_can_be_called_local_detunings(
-        self, H, params, local_detuning, local_params, local_wires
-    ):
-        """Test that the circuit consisting of a ParametrizedEvolution with a one global pulse as
-        well as local detunings runs successfully for combinations of amplitude, phase, local
-        detuning being constants or callables."""
-
-        dev = qml.device("braket.local.ahs", wires=3)
-        H += rydberg_drive(0, 0, local_detuning, local_wires)
-        params += local_params
-
-        t = 1.13
-
-        @qml.qnode(dev)
-        def circuit():
-            ParametrizedEvolution(H, params, t)
-            return qml.sample()
-
-        circuit()
-
->>>>>>> 076a6f47
     def test_qnode_shape_multimeasure(self):
         """Test that a qnode with multiple measurements has the correct shape"""
         dev = qml.device("braket.local.ahs", wires=3)
@@ -202,11 +174,7 @@
 
         @qml.qnode(dev)
         def circuit():
-<<<<<<< HEAD
             ParametrizedEvolution(H, [], 1.8)
-=======
-            qml.evolve(H)([], 1.8)
->>>>>>> 076a6f47
             return (
                 qml.sample(wires=1),
                 qml.expval(qml.PauliZ(0)),
@@ -220,7 +188,6 @@
         expected_shape = (mp.shape(dev, qml.measurements.Shots(dev.shots)) for mp in measurements)
 
         assert len(res) == len(measurements)
-<<<<<<< HEAD
         assert all(r.shape == es for r, es in zip(res, expected_shape))
 
     def test_observable_not_in_z_basis_raises_error(self):
@@ -427,7 +394,4 @@
         circuit_result = np.array([circuit(_t) for _t in t])
 
         # all results are approximately the same
-        np.allclose(circuit_result, exact_result, atol=0.08)
-=======
-        assert all(r.shape == es for r, es in zip(res, expected_shape))
->>>>>>> 076a6f47
+        np.allclose(circuit_result, exact_result, atol=0.08)