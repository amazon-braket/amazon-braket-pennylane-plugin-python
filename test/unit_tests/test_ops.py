--- conflicted
+++ resolved
@@ -48,11 +48,7 @@
 @pytest.mark.parametrize("angle", [(i + 1) * math.pi / 12 for i in range(12)])
 def test_ops_parametrized(pl_op, braket_gate, angle):
     """Tests that the matrices and decompositions of parametrized custom operations are correct."""
-<<<<<<< HEAD
     assert np.allclose(pl_op.compute_matrix(angle), braket_gate(angle).to_matrix())
-    _assert_decomposition(pl_op, [angle])
-=======
-    assert np.allclose(pl_op._matrix(angle), braket_gate(angle).to_matrix())
     _assert_decomposition(pl_op, params=[angle])
 
 
@@ -61,9 +57,8 @@
     """Tests that the matrices and decompositions of non-parametrized custom operations are
     correct.
     """
-    assert np.allclose(pl_op._matrix(), braket_gate().to_matrix())
+    assert np.allclose(pl_op.compute_matrix(), braket_gate().to_matrix())
     _assert_decomposition(pl_op)
->>>>>>> f85fa7fd
 
 
 @patch("braket.pennylane_plugin.ops.np", new=anp)
@@ -112,15 +107,13 @@
 
     # get decomposed gates
     decomposed_op = (
-        pl_op.decomposition(*params, wires=wires) if params else pl_op.decomposition(wires=wires)
+        pl_op.compute_decomposition(*params, wires=wires)
+        if params
+        else pl_op.compute_decomposition(wires=wires)
     )
 
     # Heterogeneous matrix chain multiplication using tensor contraction
-<<<<<<< HEAD
-    for gate in reversed(pl_op.compute_decomposition(*params, wires=wires)):
-=======
     for gate in reversed(decomposed_op):
->>>>>>> f85fa7fd
         gate_wires = gate.wires.tolist()
 
         # Upper indices, which will be traced out
@@ -142,10 +135,6 @@
     contraction_parameters.append(new_indices)
 
     actual_matrix = np.reshape(np.einsum(*contraction_parameters), [dimension, dimension])
-<<<<<<< HEAD
-    assert np.allclose(actual_matrix, pl_op.compute_matrix(*params))
-=======
-    pl_op_matrix = pl_op._matrix(*params) if params else pl_op._matrix()
+    pl_op_matrix = pl_op.compute_matrix(*params) if params else pl_op.compute_matrix()
 
-    assert np.allclose(actual_matrix, pl_op_matrix)
->>>>>>> f85fa7fd
+    assert np.allclose(actual_matrix, pl_op_matrix)