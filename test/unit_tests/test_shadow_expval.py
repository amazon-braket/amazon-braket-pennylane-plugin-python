--- conflicted
+++ resolved
@@ -308,19 +308,11 @@
     )
 
 
-<<<<<<< HEAD
-def mock_aws_init(self, arn, aws_session):
-    self._arn = arn
-
-
-@patch.object(AwsDevice, "__init__", mock_aws_init)
-=======
 def _aws_device_mock_init(self, arn, aws_session):
     self._arn = arn
 
 
 @patch.object(AwsDevice, "__init__", _aws_device_mock_init)
->>>>>>> 0ad3e250
 @patch.object(AwsDevice, "aws_session", new_callable=mock.PropertyMock)
 @patch.object(AwsDevice, "type", new_callable=mock.PropertyMock)
 @patch.object(AwsDevice, "properties")
