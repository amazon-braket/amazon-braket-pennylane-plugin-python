# Copyright Amazon.com Inc. or its affiliates. All Rights Reserved.
#
# Licensed under the Apache License, Version 2.0 (the "License"). You
# may not use this file except in compliance with the License. A copy of
# the License is located at
#
#     http://aws.amazon.com/apache2.0/
#
# or in the "license" file accompanying this file. This file is
# distributed on an "AS IS" BASIS, WITHOUT WARRANTIES OR CONDITIONS OF
# ANY KIND, either express or implied. See the License for the specific
# language governing permissions and limitations under the License.

import json
import re
from unittest import mock
from unittest.mock import Mock, patch

import numpy as np
import pennylane as qml
import pytest
from braket.aws import AwsDevice, AwsDeviceType
from braket.circuits import FreeParameter, gates, noises, observables
from braket.circuits.result_types import (
    AdjointGradient,
    DensityMatrix,
    Expectation,
    Probability,
    Sample,
    StateVector,
    Variance,
)
from braket.circuits.serialization import IRType
from braket.device_schema import DeviceActionType, OpenQASMDeviceActionProperties
from braket.pulse import ArbitraryWaveform, ConstantWaveform
from braket.tasks import GateModelQuantumTaskResult
from pennylane import numpy as pnp
from pennylane.measurements import ObservableReturnTypes
from pennylane.pulse import ParametrizedEvolution, transmon_drive
from pennylane.wires import Wires

<<<<<<< HEAD
from braket.pennylane_plugin import (
    PSWAP,
    BraketAwsQubitDevice,
    CPhaseShift00,
    CPhaseShift01,
    CPhaseShift10,
)
from braket.pennylane_plugin.ops import MS, GPi, GPi2
=======
from braket.pennylane_plugin import PSWAP, CPhaseShift00, CPhaseShift01, CPhaseShift10
from braket.pennylane_plugin.ops import AAMS, MS, GPi, GPi2
>>>>>>> d7c576cc
from braket.pennylane_plugin.translation import (
    _BRAKET_TO_PENNYLANE_OPERATIONS,
    _translate_observable,
    get_adjoint_gradient_result_type,
    translate_operation,
    translate_result,
    translate_result_type,
)


def mock_aws_init(self, arn, aws_session):
    self._arn = arn


ACTION_PROPERTIES = OpenQASMDeviceActionProperties.parse_raw(
    json.dumps(
        {
            "actionType": "braket.ir.openqasm.program",
            "version": ["1"],
            "supportedOperations": ["rx", "ry", "h", "cy", "cnot", "unitary"],
            "supportedResultTypes": [
                {"name": "StateVector", "observables": None, "minShots": 0, "maxShots": 0},
                {
                    "name": "AdjointGradient",
                    "observables": ["x", "y", "z", "h", "i"],
                    "minShots": 0,
                    "maxShots": 0,
                },
            ],
        }
    )
)


@patch.object(AwsDevice, "__init__", mock_aws_init)
@patch.object(AwsDevice, "aws_session", new_callable=mock.PropertyMock)
@patch.object(AwsDevice, "type", new_callable=mock.PropertyMock)
@patch.object(AwsDevice, "properties")
def _aws_device(
    properties_mock,
    type_mock,
    session_mock,
    wires,
    device_type=AwsDeviceType.QPU,
    shots=10000,
    device_arn="baz",
    action_properties=ACTION_PROPERTIES,
    **kwargs,
):
    properties_mock.action = {DeviceActionType.OPENQASM: action_properties}
    properties_mock.return_value.action.return_value = {
        DeviceActionType.OPENQASM: action_properties
    }
    type_mock.return_value = device_type
    dev = BraketAwsQubitDevice(
        wires=wires,
        s3_destination_folder=("foo", "bar"),
        device_arn=device_arn,
        aws_session=Mock(),
        shots=shots,
        **kwargs,
    )
    # needed by the BraketAwsQubitDevice.capabilities function
    # dev._device._arn = device_arn
    return dev


testdata = [
    (qml.Identity, gates.I, [0], []),
    (qml.Hadamard, gates.H, [0], []),
    (qml.PauliX, gates.X, [0], []),
    (qml.PauliY, gates.Y, [0], []),
    (qml.PauliZ, gates.Z, [0], []),
    (qml.S, gates.S, [0], []),
    (qml.T, gates.T, [0], []),
    (qml.CNOT, gates.CNot, [0, 1], []),
    (qml.CZ, gates.CZ, [0, 1], []),
    (qml.PhaseShift, gates.PhaseShift, [0], [np.pi]),
    (qml.RX, gates.Rx, [0], [np.pi]),
    (qml.RY, gates.Ry, [0], [np.pi]),
    (qml.RZ, gates.Rz, [0], [np.pi]),
    (qml.SWAP, gates.Swap, [0, 1], []),
    (qml.CSWAP, gates.CSwap, [0, 1, 2], []),
    (qml.Toffoli, gates.CCNot, [0, 1, 2], []),
    (qml.QubitUnitary, gates.Unitary, [0], [np.array([[0, 1], [1, 0]])]),
    (qml.SX, gates.V, [0], []),
    (qml.CY, gates.CY, [0, 1], []),
    (qml.ControlledPhaseShift, gates.CPhaseShift, [0, 1], [np.pi]),
    (CPhaseShift00, gates.CPhaseShift00, [0, 1], [np.pi]),
    (CPhaseShift01, gates.CPhaseShift01, [0, 1], [np.pi]),
    (CPhaseShift10, gates.CPhaseShift10, [0, 1], [np.pi]),
    (GPi, gates.GPi, [0], [2]),
    (GPi2, gates.GPi2, [0], [2]),
    (MS, gates.MS, [0, 1], [2, 3]),
    (AAMS, gates.MS, [0, 1], [2, 3, 0.5]),
    (qml.ECR, gates.ECR, [0, 1], []),
    (qml.ISWAP, gates.ISwap, [0, 1], []),
    (PSWAP, gates.PSwap, [0, 1], [np.pi]),
    (qml.IsingXY, gates.XY, [0, 1], [np.pi]),
    (qml.IsingXX, gates.XX, [0, 1], [np.pi]),
    (qml.IsingYY, gates.YY, [0, 1], [np.pi]),
    (qml.IsingZZ, gates.ZZ, [0, 1], [np.pi]),
    (qml.AmplitudeDamping, noises.AmplitudeDamping, [0], [0.1]),
    (qml.GeneralizedAmplitudeDamping, noises.GeneralizedAmplitudeDamping, [0], [0.1, 0.15]),
    (qml.PhaseDamping, noises.PhaseDamping, [0], [0.1]),
    (qml.DepolarizingChannel, noises.Depolarizing, [0], [0.1]),
    (qml.BitFlip, noises.BitFlip, [0], [0.1]),
    (qml.PhaseFlip, noises.PhaseFlip, [0], [0.1]),
    (
        qml.QubitChannel,
        noises.Kraus,
        [0],
        [[np.array([[0, 0.8], [0.8, 0]]), np.array([[0.6, 0], [0, 0.6]])]],
    ),
]

testdata_inverses = [
    (qml.Identity, gates.I, [0], [], []),
    (qml.Hadamard, gates.H, [0], [], []),
    (qml.PauliX, gates.X, [0], [], []),
    (qml.PauliY, gates.Y, [0], [], []),
    (qml.PauliZ, gates.Z, [0], [], []),
    (qml.Hadamard, gates.H, [0], [], []),
    (qml.CNOT, gates.CNot, [0, 1], [], []),
    (qml.CZ, gates.CZ, [0, 1], [], []),
    (qml.CY, gates.CY, [0, 1], [], []),
    (qml.SWAP, gates.Swap, [0, 1], [], []),
    (qml.ECR, gates.ECR, [0, 1], [], []),
    (qml.CSWAP, gates.CSwap, [0, 1, 2], [], []),
    (qml.Toffoli, gates.CCNot, [0, 1, 2], [], []),
    (qml.RX, gates.Rx, [0], [0.15], [-0.15]),
    (qml.RY, gates.Ry, [0], [0.15], [-0.15]),
    (qml.RZ, gates.Rz, [0], [0.15], [-0.15]),
    (qml.PhaseShift, gates.PhaseShift, [0], [0.15], [-0.15]),
    (
        qml.QubitUnitary,
        gates.Unitary,
        [0, 1],
        [
            1
            / np.sqrt(2)
            * np.array(
                [[1, 0, 0, 1j], [0, 1j, 1, 0], [0, 1j, -1, 0], [1, 0, 0, -1j]], dtype=complex
            )
        ],
        [
            1
            / np.sqrt(2)
            * np.array(
                [[1, 0, 0, 1], [0, -1j, -1j, 0], [0, 1, -1, 0], [-1j, 0, 0, 1j]], dtype=complex
            )
        ],
    ),
    (qml.ControlledPhaseShift, gates.CPhaseShift, [0, 1], [0.15], [-0.15]),
    (CPhaseShift00, gates.CPhaseShift00, [0, 1], [0.15], [-0.15]),
    (CPhaseShift01, gates.CPhaseShift01, [0, 1], [0.15], [-0.15]),
    (CPhaseShift10, gates.CPhaseShift10, [0, 1], [0.15], [-0.15]),
    (GPi, gates.GPi, [0], [2], [2]),
    (GPi2, gates.GPi2, [0], [2], [2 + np.pi]),
    (MS, gates.MS, [0, 1], [2, 3], [2 + np.pi, 3]),
    (AAMS, gates.MS, [0, 1], [2, 3, 0.5], [2 + np.pi, 3, 0.5]),
    (PSWAP, gates.PSwap, [0, 1], [0.15], [-0.15]),
    (qml.IsingXX, gates.XX, [0, 1], [0.15], [-0.15]),
    (qml.IsingXY, gates.XY, [0, 1], [0.15], [-0.15]),
    (qml.IsingYY, gates.YY, [0, 1], [0.15], [-0.15]),
    (qml.IsingZZ, gates.ZZ, [0, 1], [0.15], [-0.15]),
]

testdata_named_inverses = [
    (qml.S, gates.Si, 0),
    (qml.T, gates.Ti, 0),
    (qml.SX, gates.Vi, 0),
]

testdata_with_params = [
    (qml.Identity, gates.I, [0], [], [], []),
    (qml.Hadamard, gates.H, [0], [], [], []),
    (qml.PauliX, gates.X, [0], [], [], []),
    (qml.PauliY, gates.Y, [0], [], [], []),
    (qml.PauliZ, gates.Z, [0], [], [], []),
    (qml.Hadamard, gates.H, [0], [], [], []),
    (qml.CNOT, gates.CNot, [0, 1], [], [], []),
    (qml.CZ, gates.CZ, [0, 1], [], [], []),
    (qml.CY, gates.CY, [0, 1], [], [], []),
    (qml.SWAP, gates.Swap, [0, 1], [], [], []),
    (qml.ECR, gates.ECR, [0, 1], [], [], []),
    (qml.CSWAP, gates.CSwap, [0, 1, 2], [], [], []),
    (qml.Toffoli, gates.CCNot, [0, 1, 2], [], [], []),
    (qml.PhaseShift, gates.PhaseShift, [0], [np.pi], ["pi"], [FreeParameter("pi")]),
    (qml.RX, gates.Rx, [0], [np.pi], ["pi"], [FreeParameter("pi")]),
    (qml.RY, gates.Ry, [0], [np.pi], ["pi"], [FreeParameter("pi")]),
    (qml.RZ, gates.Rz, [0], [np.pi], ["pi"], [FreeParameter("pi")]),
    (qml.SWAP, gates.Swap, [0, 1], [], [], []),
    (qml.CSWAP, gates.CSwap, [0, 1, 2], [], [], []),
    (qml.Toffoli, gates.CCNot, [0, 1, 2], [], [], []),
    (qml.ControlledPhaseShift, gates.CPhaseShift, [0, 1], [np.pi], ["pi"], [FreeParameter("pi")]),
    (CPhaseShift00, gates.CPhaseShift00, [0, 1], [np.pi], ["pi"], [FreeParameter("pi")]),
    (CPhaseShift01, gates.CPhaseShift01, [0, 1], [np.pi], ["pi"], [FreeParameter("pi")]),
    (CPhaseShift10, gates.CPhaseShift10, [0, 1], [np.pi], ["pi"], [FreeParameter("pi")]),
    (GPi, gates.GPi, [0], [2], ["a"], [FreeParameter("a")]),
    (GPi2, gates.GPi2, [0], [2], ["a"], [FreeParameter("a")]),
    (MS, gates.MS, [0, 1], [2, 3], ["a", "b"], [FreeParameter("a"), FreeParameter("b")]),
    (
        AAMS,
        gates.MS,
        [0, 1],
        [2, 3, 0.5],
        ["a", "b", "c"],
        [FreeParameter("a"), FreeParameter("b"), FreeParameter("c")],
    ),
    (PSWAP, gates.PSwap, [0, 1], [np.pi], ["pi"], [FreeParameter("pi")]),
    (qml.ECR, gates.ECR, [0, 1], [], [], []),
    (qml.ISWAP, gates.ISwap, [0, 1], [], [], []),
    (qml.IsingXY, gates.XY, [0, 1], [np.pi], ["pi"], [FreeParameter("pi")]),
    (qml.IsingXX, gates.XX, [0, 1], [np.pi], ["pi"], [FreeParameter("pi")]),
    (qml.IsingYY, gates.YY, [0, 1], [np.pi], ["pi"], [FreeParameter("pi")]),
    (qml.IsingZZ, gates.ZZ, [0, 1], [np.pi], ["pi"], [FreeParameter("pi")]),
    (
        qml.AmplitudeDamping,
        noises.AmplitudeDamping,
        [0],
        [0.1],
        ["alpha"],
        [FreeParameter("alpha")],
    ),
    (
        qml.GeneralizedAmplitudeDamping,
        noises.GeneralizedAmplitudeDamping,
        [0],
        [0.1, 0.15],
        ["p_000", "p_001"],
        [FreeParameter("p_000"), FreeParameter("p_001")],
    ),
    (qml.PhaseDamping, noises.PhaseDamping, [0], [0.1], ["a"], [FreeParameter("a")]),
    (qml.DepolarizingChannel, noises.Depolarizing, [0], [0.1], ["a"], [FreeParameter("a")]),
    (qml.BitFlip, noises.BitFlip, [0], [0.1], ["a"], [FreeParameter("a")]),
    (qml.PhaseFlip, noises.PhaseFlip, [0], [0.1], ["a"], [FreeParameter("a")]),
    (
        qml.QubitUnitary,
        gates.Unitary,
        [0],
        [np.array([[0, 1], [1, 0]])],
        [],
        [np.array([[0, 1], [1, 0]])],
    ),
    (
        qml.QubitChannel,
        noises.Kraus,
        [0],
        [[np.array([[0, 0.8], [0.8, 0]]), np.array([[0.6, 0], [0, 0.6]])]],
        [],
        [[np.array([[0, 0.8], [0.8, 0]]), np.array([[0.6, 0], [0, 0.6]])]],
    ),
    (
        qml.QubitChannel,
        noises.Kraus,
        [0],
        [pnp.tensor([np.array([[0, 0.8], [0.8, 0]]), np.array([[0.6, 0], [0, 0.6]])])],
        [],
        [pnp.tensor([np.array([[0, 0.8], [0.8, 0]]), np.array([[0.6, 0], [0, 0.6]])])],
    ),
]

_braket_to_pl = {
    op.lower().replace("_", ""): _BRAKET_TO_PENNYLANE_OPERATIONS[op]
    for op in _BRAKET_TO_PENNYLANE_OPERATIONS
}

pl_return_types = [
    ObservableReturnTypes.Expectation,
    ObservableReturnTypes.Variance,
    ObservableReturnTypes.Sample,
]

braket_result_types = [
    Expectation(observables.H(), [0]),
    Variance(observables.H(), [0]),
    Sample(observables.H(), [0]),
]


@pytest.mark.parametrize("pl_cls, braket_cls, qubits, params", testdata)
def test_translate_operation(pl_cls, braket_cls, qubits, params):
    """Tests that Braket operations are translated correctly"""
    pl_op = pl_cls(*params, wires=qubits)
    braket_gate = braket_cls(*params)
    assert translate_operation(pl_op) == braket_gate
    if isinstance(pl_op, (GPi, GPi2, MS, AAMS)):
        translated_back = _braket_to_pl[
            re.match("^[a-z0-2]+", braket_gate.to_ir(qubits, ir_type=IRType.OPENQASM)).group(0)
        ]
        assert (
            translated_back == pl_op.name
            if pl_op.name != "MS"
            # PL MS and AAMS both get translated to Braket MS.
            # Braket MS gets translated to PL AAMS.
            else translated_back == "AAMS"
        )
    else:
        assert (
            _braket_to_pl[braket_gate.to_ir(qubits).__class__.__name__.lower().replace("_", "")]
            == pl_op.name
        )


@pytest.mark.parametrize(
    "pl_gate_fn, braket_gate_fn, qubits, pl_params, pl_param_names, expected_params",
    testdata_with_params,
)
def test_translate_operation_with_unique_params(
    pl_gate_fn, braket_gate_fn, qubits, pl_params, pl_param_names, expected_params
):
    """Tests that Braket operations are translated correctly"""
    pl_op = pl_gate_fn(*pl_params, wires=qubits)
    braket_gate = braket_gate_fn(*expected_params)
    assert (
        translate_operation(pl_op, use_unique_params=True, param_names=pl_param_names)
        == braket_gate
    )
    if isinstance(pl_op, (GPi, GPi2, MS, AAMS)):
        translated_back = _braket_to_pl[
            re.match("^[a-z0-2]+", braket_gate.to_ir(qubits, ir_type=IRType.OPENQASM)).group(0)
        ]
        assert (
            translated_back == pl_op.name
            if pl_op.name != "MS"
            # PL MS and AAMS both get translated to Braket MS.
            # Braket MS gets translated to PL AAMS.
            else translated_back == "AAMS"
        )
    else:
        assert (
            _braket_to_pl[braket_gate.to_ir(qubits).__class__.__name__.lower().replace("_", "")]
            == pl_op.name
        )


def test_translate_operation_parametrized_evolution():
    """Test that a ParametrizedEvolution is translated to a PulseGate correctly."""

    def amplitude(p, t):
        return p * (np.sin(t) + 1)

    H = transmon_drive(0.02, np.pi, 0.5, [0, 1])
    H += transmon_drive(amplitude, -np.pi / 2, 0.75, [2, 3])

    amplitude_param = 0.1
    op = ParametrizedEvolution(H, [amplitude_param], t=50)

    dev = _aws_device(wires=4, device_arn="arn:aws:braket:eu-west-2::device/qpu/oqc/Lucy")
    braket_gate = translate_operation(op, device=dev)

    assert isinstance(braket_gate, gates.PulseGate)
    assert braket_gate.qubit_count == 4

    ps = braket_gate.pulse_sequence
    expected_frames = set(dev._device.frames[f"q{w}_drive"] for w in range(4))

    assert set(ps.frames.values()) == expected_frames

    max_amplitude = dev._device.properties.pulse.validationParameters["MAX_AMPLITUDE"]
    dt = expected_frames[0].port.dt * 1e9

    waveform_01 = ConstantWaveform(50e-9, 0.02)
    amplitudes = (
        np.array([amplitude(amplitude_param, t) for t in range(50 + dt)])
        * amplitude_param
        / max_amplitude
    )
    waveform_23 = ArbitraryWaveform(amplitudes)

    c_waveforms = [wf for wf in ps.waveforms.values() if isinstance(wf, ConstantWaveform)]
    a_waveforms = [wf for wf in ps.waveforms.values() if isinstance(wf, ArbitraryWaveform)]

    assert all(wf == waveform_01 for wf in c_waveforms)
    assert all(wf == waveform_23 for wf in a_waveforms)


@pytest.mark.parametrize("pl_cls, braket_cls, qubits, params, inv_params", testdata_inverses)
def test_translate_operation_inverse(pl_cls, braket_cls, qubits, params, inv_params):
    """Tests that inverse gates are translated correctly"""
    pl_op = qml.adjoint(pl_cls(*params, wires=qubits))
    braket_gate = braket_cls(*inv_params)
    assert translate_operation(pl_op) == braket_gate
    if isinstance(pl_op.base, (GPi, GPi2, MS, AAMS)):
        op_name = _braket_to_pl[
            re.match(
                "^[a-z0-2]+",
                braket_gate.to_ir(qubits, ir_type=IRType.OPENQASM),
            )[0]
        ]
    else:
        op_name = _braket_to_pl[
            braket_gate.to_ir(qubits).__class__.__name__.lower().replace("_", "")
        ]

    assert (
        f"Adjoint({op_name})" == pl_op.name
        if pl_op.name != "Adjoint(MS)"
        # PL MS and AAMS both get translated to Braket MS.
        # Braket MS gets translated to PL AAMS.
        else f"Adjoint({op_name})" == "Adjoint(AAMS)"
    )
    # assert f"Adjoint({op_name})" == pl_op.name


@patch("braket.circuits.gates.X.adjoint")
def test_translate_operation_multiple_inverses_unsupported(adjoint):
    """Test that an error is raised when translating a Braket operation which adjoint contains
    multiple operations."""
    # Mock ``gates.X.adjoint()`` to return two gates
    adjoint.return_value = [gates.X(), gates.I()]
    pl_op = qml.adjoint(qml.PauliX(0))
    with pytest.raises(
        NotImplementedError,
        match="The adjoint of the Braket operation X",
    ):
        translate_operation(pl_op)


@pytest.mark.parametrize("pl_cls, braket_cls, qubit", testdata_named_inverses)
def test_translate_operation_named_inverse(pl_cls, braket_cls, qubit):
    """Tests that operations whose inverses are named Braket gates are inverted correctly"""
    pl_op = qml.adjoint(pl_cls(wires=[qubit]))
    braket_gate = braket_cls()
    assert translate_operation(pl_op) == braket_gate
    assert (
        _braket_to_pl[braket_gate.to_ir([qubit]).__class__.__name__.lower().replace("_", "")]
        == pl_op.name
    )


def test_translate_operation_iswap_inverse():
    """Tests that the iSwap gate is inverted correctly"""
    assert translate_operation(qml.adjoint(qml.ISWAP(wires=[0, 1]))) == gates.PSwap(3 * np.pi / 2)


def test_translate_operation_param_names_wrong_length():
    """Tests that translation fails if provided param_names list is the wrong length"""
    with pytest.raises(
        ValueError, match="Parameter names list must be equal to number of operation parameters"
    ):
        translate_operation(qml.RX(0.432, wires=0), use_unique_params=True, param_names=["a", "b"])


@pytest.mark.parametrize(
    "return_type, braket_result_type", zip(pl_return_types, braket_result_types)
)
def test_translate_result_type_observable(return_type, braket_result_type):
    """Tests if a PennyLane return type that involves an observable is successfully converted into a
    Braket result using translate_result_type"""
    obs = qml.Hadamard(0)
    obs.return_type = return_type
    braket_result_type_calculated = translate_result_type(obs, [0], frozenset())

    assert braket_result_type == braket_result_type_calculated


@pytest.mark.parametrize(
    "pl_obs, braket_obs, targets, param_names",
    [
        (qml.Hadamard(0), observables.H(), [0], []),
        (qml.PauliX(0), observables.X(), [0], ["p_000"]),
        (
            qml.PauliX(0) @ qml.PauliY(1),
            observables.X() @ observables.Y(),
            [0, 1],
            ["p_000", "p_001", "p_003"],
        ),
    ],
)
def test_get_adjoint_gradient_result_type(pl_obs, braket_obs, targets, param_names):
    """Tests that an AdjointGradient result type is returned correctly"""
    braket_result_type_calculated = get_adjoint_gradient_result_type(
        pl_obs,
        targets,
        frozenset(["AdjointGradient"]),
        param_names,
    )
    braket_result_type = AdjointGradient(
        observable=braket_obs, target=targets, parameters=param_names
    )
    assert braket_result_type == braket_result_type_calculated


def test_get_adjoint_gradient_result_type_unsupported():
    """Tests if a NotImplementedError is raised by translate_result_type when a PennyLane state
    return type is converted while not supported by the device"""
    pl_obs = qml.Hadamard(0)
    targets = [0]
    param_names = ["p_000", "p_001"]
    with pytest.raises(NotImplementedError, match="Unsupported return type"):
        get_adjoint_gradient_result_type(pl_obs, targets, frozenset(), param_names)


def test_translate_result_type_hamiltonian_expectation():
    """Tests that a Hamiltonian is translated correctly"""
    obs = qml.Hamiltonian((2, 3), (qml.PauliX(wires=0), qml.PauliY(wires=1)))
    obs.return_type = ObservableReturnTypes.Expectation
    braket_result_type_calculated = translate_result_type(obs, [0], frozenset())
    braket_result_type = (Expectation(observables.X(), [0]), Expectation(observables.Y(), [1]))
    assert braket_result_type == braket_result_type_calculated


@pytest.mark.parametrize(
    "return_type", [ObservableReturnTypes.Variance, ObservableReturnTypes.Sample]
)
def test_translate_result_type_hamiltonian_unsupported_return(return_type):
    """Tests if a NotImplementedError is raised by translate_result_type
    with Hamiltonian observable and non-Expectation return type"""
    obs = qml.Hamiltonian((2, 3), (qml.PauliX(wires=0), qml.PauliY(wires=1)))
    obs.return_type = return_type
    with pytest.raises(NotImplementedError, match="unsupported for Hamiltonian"):
        translate_result_type(obs, [0], frozenset())


def test_translate_result_type_probs():
    """Tests if a PennyLane probability return type is successfully converted into a Braket
    result using translate_result_type"""
    mp = qml.probs(wires=Wires([0]))
    braket_result_type_calculated = translate_result_type(mp, [0], frozenset())

    braket_result_type = Probability([0])

    assert braket_result_type == braket_result_type_calculated


def test_translate_result_type_state_vector():
    """Tests if a PennyLane state vector return type is successfully converted into a Braket
    result using translate_result_type"""
    mp = qml.state()
    braket_result_type_calculated = translate_result_type(
        mp, [], frozenset(["StateVector", "DensityMatrix"])
    )

    braket_result_type = StateVector()

    assert braket_result_type == braket_result_type_calculated


def test_translate_result_type_density_matrix():
    """Tests if a PennyLane density matrix return type is successfully converted into a Braket
    result using translate_result_type"""
    mp = qml.state()
    braket_result_type_calculated = translate_result_type(mp, [], frozenset(["DensityMatrix"]))

    braket_result_type = DensityMatrix()

    assert braket_result_type == braket_result_type_calculated


def test_translate_result_type_density_matrix_partial():
    """Tests if a PennyLane partial density matrix return type is successfully converted into a
    Braket result using translate_result_type"""
    mp = qml.density_matrix(wires=[0])
    braket_result_type_calculated = translate_result_type(
        mp, [0], frozenset(["StateVector", "DensityMatrix"])
    )

    braket_result_type = DensityMatrix([0])

    assert braket_result_type == braket_result_type_calculated


def test_translate_result_type_state_unimplemented():
    """Tests if a NotImplementedError is raised by translate_result_type when a PennyLane state
    return type is converted while not supported by the device"""
    mp = qml.state()
    with pytest.raises(NotImplementedError, match="Unsupported return type"):
        translate_result_type(mp, [0], frozenset())


def test_translate_result_type_unsupported_return():
    """Tests if a NotImplementedError is raised by translate_result_type for an unknown
    return_type"""
    obs = qml.Hadamard(0)
    obs.return_type = None

    with pytest.raises(NotImplementedError, match="Unsupported return type"):
        translate_result_type(obs, [0], frozenset())


def test_translate_result_type_unsupported_obs():
    """Tests if a TypeError is raised by translate_result_type for an unknown observable"""
    obs = qml.S(wires=0)
    obs.return_type = None

    with pytest.raises(TypeError, match="Unsupported observable"):
        translate_result_type(obs, [0], frozenset())


def test_translate_result():
    result_dict = _result_meta()
    result_dict["resultTypes"] = [
        {"type": {"targets": [0], "type": "probability"}, "value": [0.5, 0.5]}
    ]
    targets = [0]
    result_dict["measuredQubits"]: targets
    result = GateModelQuantumTaskResult.from_string(json.dumps(result_dict))
    mp = qml.probs(wires=Wires([0]))
    translated = translate_result(result, mp, targets, frozenset())
    assert (translated == result.result_types[0].value).all()


def test_translate_result_hamiltonian():
    result_dict = _result_meta()
    result_dict["resultTypes"] = [
        {
            "type": {"observable": ["x", "y"], "targets": [0, 1], "type": "expectation"},
            "value": 2.0,
        },
        {
            "type": {"observable": ["x"], "targets": [1], "type": "expectation"},
            "value": 3.0,
        },
    ]
    targets = [0, 1]
    result_dict["measuredQubits"]: targets
    result = GateModelQuantumTaskResult.from_string(json.dumps(result_dict))
    ham = qml.Hamiltonian((2, 1), (qml.PauliX(0) @ qml.PauliY(1), qml.PauliX(1)))
    ham.return_type = ObservableReturnTypes.Expectation
    translated = translate_result(result, ham, targets, frozenset())
    expected = 2 * result.result_types[0].value + result.result_types[1].value
    assert translated == expected


def _result_meta() -> dict:
    return {
        "braketSchemaHeader": {
            "name": "braket.task_result.gate_model_task_result",
            "version": "1",
        },
        "taskMetadata": {
            "braketSchemaHeader": {"name": "braket.task_result.task_metadata", "version": "1"},
            "id": "task_arn",
            "shots": 0,
            "deviceId": "default",
        },
        "additionalMetadata": {
            "action": {
                "braketSchemaHeader": {"name": "braket.ir.jaqcd.program", "version": "1"},
                "instructions": [{"control": 0, "target": 1, "type": "cnot"}],
            },
        },
    }


@pytest.mark.parametrize(
    "expected_braket_H, pl_H",
    [
        (
            2 * observables.X() @ observables.Y() @ observables.Z(),
            2 * qml.PauliX(wires=0) @ qml.PauliY(wires=1) @ qml.PauliZ(wires=2),
        ),
        (
            2 * (observables.X() @ observables.Y() @ observables.Z()),
            2 * (qml.PauliX(wires=0) @ qml.PauliY(wires=1) @ qml.PauliZ(wires=2)),
        ),
        (
            2 * observables.X() @ observables.Y() @ observables.Z() + 0.75 * observables.X(),
            2 * qml.PauliX(wires=0) @ qml.PauliY(wires=1) @ qml.PauliZ(wires=2)
            + 0.75 * qml.PauliX(0),
        ),
        (1.25 * observables.H(), 1.25 * qml.Hadamard(wires=0)),
    ],
)
def test_translate_hamiltonian_observable(expected_braket_H, pl_H):
    translated_braket_H = _translate_observable(pl_H)
    assert expected_braket_H == translated_braket_H


def test_translate_result_type_adjoint_gradient():
    print("not implemented yet")<|MERGE_RESOLUTION|>--- conflicted
+++ resolved
@@ -39,19 +39,8 @@
 from pennylane.pulse import ParametrizedEvolution, transmon_drive
 from pennylane.wires import Wires
 
-<<<<<<< HEAD
-from braket.pennylane_plugin import (
-    PSWAP,
-    BraketAwsQubitDevice,
-    CPhaseShift00,
-    CPhaseShift01,
-    CPhaseShift10,
-)
-from braket.pennylane_plugin.ops import MS, GPi, GPi2
-=======
-from braket.pennylane_plugin import PSWAP, CPhaseShift00, CPhaseShift01, CPhaseShift10
+from braket.pennylane_plugin import BraketAwsQubitDevice, PSWAP, CPhaseShift00, CPhaseShift01, CPhaseShift10
 from braket.pennylane_plugin.ops import AAMS, MS, GPi, GPi2
->>>>>>> d7c576cc
 from braket.pennylane_plugin.translation import (
     _BRAKET_TO_PENNYLANE_OPERATIONS,
     _translate_observable,
