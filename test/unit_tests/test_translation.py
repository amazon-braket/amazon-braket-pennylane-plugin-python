# Copyright Amazon.com Inc. or its affiliates. All Rights Reserved.
#
# Licensed under the Apache License, Version 2.0 (the "License"). You
# may not use this file except in compliance with the License. A copy of
# the License is located at
#
#     http://aws.amazon.com/apache2.0/
#
# or in the "license" file accompanying this file. This file is
# distributed on an "AS IS" BASIS, WITHOUT WARRANTIES OR CONDITIONS OF
# ANY KIND, either express or implied. See the License for the specific
# language governing permissions and limitations under the License.

import json
import re
from unittest import mock
from unittest.mock import Mock, patch

import numpy as np
import pennylane as qml
import pytest
from braket.aws import AwsDevice, AwsDeviceType
from braket.circuits import FreeParameter, gates, noises, observables
from braket.circuits.result_types import (
    AdjointGradient,
    DensityMatrix,
    Expectation,
    Probability,
    Sample,
    StateVector,
    Variance,
)
from braket.circuits.serialization import IRType
from braket.device_schema import DeviceActionType, OpenQASMDeviceActionProperties
from braket.device_schema.gate_model_qpu_paradigm_properties_v1 import (
    GateModelQpuParadigmProperties,
)
from braket.device_schema.pulse.pulse_device_action_properties_v1 import PulseDeviceActionProperties
from braket.pulse import ArbitraryWaveform, ConstantWaveform
from braket.tasks import GateModelQuantumTaskResult
from pennylane import numpy as pnp
from pennylane.measurements import ObservableReturnTypes
from pennylane.pulse import ParametrizedEvolution, transmon_drive
from pennylane.wires import Wires

from braket.pennylane_plugin import (
    PSWAP,
    BraketAwsQubitDevice,
    CPhaseShift00,
    CPhaseShift01,
    CPhaseShift10,
)
from braket.pennylane_plugin.ops import AAMS, MS, GPi, GPi2
from braket.pennylane_plugin.translation import (
    _BRAKET_TO_PENNYLANE_OPERATIONS,
    _translate_observable,
    get_adjoint_gradient_result_type,
    translate_operation,
    translate_result,
    translate_result_type,
)


def mock_aws_init(self, arn, aws_session):
    self._arn = arn
    self._frames = None
    self._ports = None


ACTION_PROPERTIES = OpenQASMDeviceActionProperties.parse_raw(
    json.dumps(
        {
            "actionType": "braket.ir.openqasm.program",
            "version": ["1"],
            "supportedOperations": ["rx", "ry", "h", "cy", "cnot", "unitary"],
            "supportedResultTypes": [
                {"name": "StateVector", "observables": None, "minShots": 0, "maxShots": 0},
<<<<<<< HEAD
                {
                    "name": "AdjointGradient",
                    "observables": ["x", "y", "z", "h", "i"],
                    "minShots": 0,
                    "maxShots": 0,
                },
            ],
        }
    )
)

=======
            ],
        }
    )
)

OQC_PULSE_PROPERTIES = json.dumps(
    {
        "braketSchemaHeader": {
            "name": "braket.device_schema.pulse.pulse_device_action_properties",
            "version": "1",
        },
        "supportedQhpTemplateWaveforms": {},
        "ports": {
            "channel_15": {
                "portId": "channel_15",
                "direction": "tx",
                "portType": "port_type_1",
                "dt": 5e-10,
            },
            "channel_13": {
                "portId": "channel_13",
                "direction": "tx",
                "portType": "port_type_1",
                "dt": 5e-10,
            },
        },
        "supportedFunctions": {},
        "frames": {
            "q0_drive": {
                "frameId": "q0_drive",
                "portId": "channel_15",
                "frequency": 4.6e9,
                "centerFrequency": 4360000000.0,
                "phase": 0.0,
                "associatedGate": None,
                "qubitMappings": [0],
                "qhpSpecificProperties": None,
            },
            "q1_drive": {
                "frameId": "q1_drive",
                "portId": "channel_13",
                "frequency": 4.6e9,
                "centerFrequency": 4360000000.0,
                "phase": 0.0,
                "associatedGate": None,
                "qubitMappings": [0],
                "qhpSpecificProperties": None,
            },
        },
        "supportsLocalPulseElements": False,
        "supportsDynamicFrames": True,
        "supportsNonNativeGatesWithPulses": True,
        "validationParameters": {
            "MAX_SCALE": 1.0,
            "MAX_AMPLITUDE": 1.0,
            "PERMITTED_FREQUENCY_DIFFERENCE": 1.0,
            "MIN_PULSE_LENGTH": 8e-09,
            "MAX_PULSE_LENGTH": 0.00012,
        },
    }
)

OQC_PARADIGM_PROPERTIES = json.dumps(
    {
        "braketSchemaHeader": {
            "name": "braket.device_schema.gate_model_qpu_paradigm_properties",
            "version": "1",
        },
        "connectivity": {
            "fullyConnected": False,
            "connectivityGraph": {
                "0": ["1", "7"],
                "1": ["2"],
                "2": ["3"],
                "4": ["3", "5"],
                "6": ["5"],
                "7": ["6"],
            },
        },
        "qubitCount": 8,
        "nativeGateSet": ["ecr", "i", "rz", "v", "x"],
    }
)


class DummyProperties:
    def __init__(self):
        self.pulse = PulseDeviceActionProperties.parse_raw(OQC_PULSE_PROPERTIES)
        self.paradigm = GateModelQpuParadigmProperties.parse_raw(OQC_PARADIGM_PROPERTIES)

>>>>>>> c1f7ca67

@patch.object(AwsDevice, "__init__", mock_aws_init)
@patch.object(AwsDevice, "aws_session", new_callable=mock.PropertyMock)
@patch.object(AwsDevice, "type", new_callable=mock.PropertyMock)
@patch.object(AwsDevice, "properties")
def _aws_device(
    properties_mock,
    type_mock,
    session_mock,
    wires,
    device_type=AwsDeviceType.QPU,
    shots=10000,
<<<<<<< HEAD
    device_arn="baz",
=======
    device_arn="arn:aws:braket:eu-west-2::device/qpu/oqc/Lucy",
>>>>>>> c1f7ca67
    action_properties=ACTION_PROPERTIES,
    **kwargs,
):
    properties_mock.action = {DeviceActionType.OPENQASM: action_properties}
    properties_mock.return_value.action.return_value = {
        DeviceActionType.OPENQASM: action_properties
    }
    type_mock.return_value = device_type
    dev = BraketAwsQubitDevice(
        wires=wires,
        s3_destination_folder=("foo", "bar"),
        device_arn=device_arn,
        aws_session=Mock(),
        shots=shots,
        **kwargs,
    )
<<<<<<< HEAD
    # needed by the BraketAwsQubitDevice.capabilities function
    # dev._device._arn = device_arn
=======

    dev._device._properties = DummyProperties()
>>>>>>> c1f7ca67
    return dev


testdata = [
    (qml.Identity, gates.I, [0], []),
    (qml.Hadamard, gates.H, [0], []),
    (qml.PauliX, gates.X, [0], []),
    (qml.PauliY, gates.Y, [0], []),
    (qml.PauliZ, gates.Z, [0], []),
    (qml.S, gates.S, [0], []),
    (qml.T, gates.T, [0], []),
    (qml.CNOT, gates.CNot, [0, 1], []),
    (qml.CZ, gates.CZ, [0, 1], []),
    (qml.PhaseShift, gates.PhaseShift, [0], [np.pi]),
    (qml.RX, gates.Rx, [0], [np.pi]),
    (qml.RY, gates.Ry, [0], [np.pi]),
    (qml.RZ, gates.Rz, [0], [np.pi]),
    (qml.SWAP, gates.Swap, [0, 1], []),
    (qml.CSWAP, gates.CSwap, [0, 1, 2], []),
    (qml.Toffoli, gates.CCNot, [0, 1, 2], []),
    (qml.QubitUnitary, gates.Unitary, [0], [np.array([[0, 1], [1, 0]])]),
    (qml.SX, gates.V, [0], []),
    (qml.CY, gates.CY, [0, 1], []),
    (qml.ControlledPhaseShift, gates.CPhaseShift, [0, 1], [np.pi]),
    (CPhaseShift00, gates.CPhaseShift00, [0, 1], [np.pi]),
    (CPhaseShift01, gates.CPhaseShift01, [0, 1], [np.pi]),
    (CPhaseShift10, gates.CPhaseShift10, [0, 1], [np.pi]),
    (GPi, gates.GPi, [0], [2]),
    (GPi2, gates.GPi2, [0], [2]),
    (MS, gates.MS, [0, 1], [2, 3]),
    (AAMS, gates.MS, [0, 1], [2, 3, 0.5]),
    (qml.ECR, gates.ECR, [0, 1], []),
    (qml.ISWAP, gates.ISwap, [0, 1], []),
    (PSWAP, gates.PSwap, [0, 1], [np.pi]),
    (qml.IsingXY, gates.XY, [0, 1], [np.pi]),
    (qml.IsingXX, gates.XX, [0, 1], [np.pi]),
    (qml.IsingYY, gates.YY, [0, 1], [np.pi]),
    (qml.IsingZZ, gates.ZZ, [0, 1], [np.pi]),
    (qml.AmplitudeDamping, noises.AmplitudeDamping, [0], [0.1]),
    (qml.GeneralizedAmplitudeDamping, noises.GeneralizedAmplitudeDamping, [0], [0.1, 0.15]),
    (qml.PhaseDamping, noises.PhaseDamping, [0], [0.1]),
    (qml.DepolarizingChannel, noises.Depolarizing, [0], [0.1]),
    (qml.BitFlip, noises.BitFlip, [0], [0.1]),
    (qml.PhaseFlip, noises.PhaseFlip, [0], [0.1]),
    (
        qml.QubitChannel,
        noises.Kraus,
        [0],
        [[np.array([[0, 0.8], [0.8, 0]]), np.array([[0.6, 0], [0, 0.6]])]],
    ),
]

testdata_inverses = [
    (qml.Identity, gates.I, [0], [], []),
    (qml.Hadamard, gates.H, [0], [], []),
    (qml.PauliX, gates.X, [0], [], []),
    (qml.PauliY, gates.Y, [0], [], []),
    (qml.PauliZ, gates.Z, [0], [], []),
    (qml.Hadamard, gates.H, [0], [], []),
    (qml.CNOT, gates.CNot, [0, 1], [], []),
    (qml.CZ, gates.CZ, [0, 1], [], []),
    (qml.CY, gates.CY, [0, 1], [], []),
    (qml.SWAP, gates.Swap, [0, 1], [], []),
    (qml.ECR, gates.ECR, [0, 1], [], []),
    (qml.CSWAP, gates.CSwap, [0, 1, 2], [], []),
    (qml.Toffoli, gates.CCNot, [0, 1, 2], [], []),
    (qml.RX, gates.Rx, [0], [0.15], [-0.15]),
    (qml.RY, gates.Ry, [0], [0.15], [-0.15]),
    (qml.RZ, gates.Rz, [0], [0.15], [-0.15]),
    (qml.PhaseShift, gates.PhaseShift, [0], [0.15], [-0.15]),
    (
        qml.QubitUnitary,
        gates.Unitary,
        [0, 1],
        [
            1
            / np.sqrt(2)
            * np.array(
                [[1, 0, 0, 1j], [0, 1j, 1, 0], [0, 1j, -1, 0], [1, 0, 0, -1j]], dtype=complex
            )
        ],
        [
            1
            / np.sqrt(2)
            * np.array(
                [[1, 0, 0, 1], [0, -1j, -1j, 0], [0, 1, -1, 0], [-1j, 0, 0, 1j]], dtype=complex
            )
        ],
    ),
    (qml.ControlledPhaseShift, gates.CPhaseShift, [0, 1], [0.15], [-0.15]),
    (CPhaseShift00, gates.CPhaseShift00, [0, 1], [0.15], [-0.15]),
    (CPhaseShift01, gates.CPhaseShift01, [0, 1], [0.15], [-0.15]),
    (CPhaseShift10, gates.CPhaseShift10, [0, 1], [0.15], [-0.15]),
    (GPi, gates.GPi, [0], [2], [2]),
    (GPi2, gates.GPi2, [0], [2], [2 + np.pi]),
    (MS, gates.MS, [0, 1], [2, 3], [2 + np.pi, 3]),
    (AAMS, gates.MS, [0, 1], [2, 3, 0.5], [2 + np.pi, 3, 0.5]),
    (PSWAP, gates.PSwap, [0, 1], [0.15], [-0.15]),
    (qml.IsingXX, gates.XX, [0, 1], [0.15], [-0.15]),
    (qml.IsingXY, gates.XY, [0, 1], [0.15], [-0.15]),
    (qml.IsingYY, gates.YY, [0, 1], [0.15], [-0.15]),
    (qml.IsingZZ, gates.ZZ, [0, 1], [0.15], [-0.15]),
]

testdata_named_inverses = [
    (qml.S, gates.Si, 0),
    (qml.T, gates.Ti, 0),
    (qml.SX, gates.Vi, 0),
]

testdata_with_params = [
    (qml.Identity, gates.I, [0], [], [], []),
    (qml.Hadamard, gates.H, [0], [], [], []),
    (qml.PauliX, gates.X, [0], [], [], []),
    (qml.PauliY, gates.Y, [0], [], [], []),
    (qml.PauliZ, gates.Z, [0], [], [], []),
    (qml.Hadamard, gates.H, [0], [], [], []),
    (qml.CNOT, gates.CNot, [0, 1], [], [], []),
    (qml.CZ, gates.CZ, [0, 1], [], [], []),
    (qml.CY, gates.CY, [0, 1], [], [], []),
    (qml.SWAP, gates.Swap, [0, 1], [], [], []),
    (qml.ECR, gates.ECR, [0, 1], [], [], []),
    (qml.CSWAP, gates.CSwap, [0, 1, 2], [], [], []),
    (qml.Toffoli, gates.CCNot, [0, 1, 2], [], [], []),
    (qml.PhaseShift, gates.PhaseShift, [0], [np.pi], ["pi"], [FreeParameter("pi")]),
    (qml.RX, gates.Rx, [0], [np.pi], ["pi"], [FreeParameter("pi")]),
    (qml.RY, gates.Ry, [0], [np.pi], ["pi"], [FreeParameter("pi")]),
    (qml.RZ, gates.Rz, [0], [np.pi], ["pi"], [FreeParameter("pi")]),
    (qml.SWAP, gates.Swap, [0, 1], [], [], []),
    (qml.CSWAP, gates.CSwap, [0, 1, 2], [], [], []),
    (qml.Toffoli, gates.CCNot, [0, 1, 2], [], [], []),
    (qml.ControlledPhaseShift, gates.CPhaseShift, [0, 1], [np.pi], ["pi"], [FreeParameter("pi")]),
    (CPhaseShift00, gates.CPhaseShift00, [0, 1], [np.pi], ["pi"], [FreeParameter("pi")]),
    (CPhaseShift01, gates.CPhaseShift01, [0, 1], [np.pi], ["pi"], [FreeParameter("pi")]),
    (CPhaseShift10, gates.CPhaseShift10, [0, 1], [np.pi], ["pi"], [FreeParameter("pi")]),
    (GPi, gates.GPi, [0], [2], ["a"], [FreeParameter("a")]),
    (GPi2, gates.GPi2, [0], [2], ["a"], [FreeParameter("a")]),
    (MS, gates.MS, [0, 1], [2, 3], ["a", "b"], [FreeParameter("a"), FreeParameter("b")]),
    (
        AAMS,
        gates.MS,
        [0, 1],
        [2, 3, 0.5],
        ["a", "b", "c"],
        [FreeParameter("a"), FreeParameter("b"), FreeParameter("c")],
    ),
    (PSWAP, gates.PSwap, [0, 1], [np.pi], ["pi"], [FreeParameter("pi")]),
    (qml.ECR, gates.ECR, [0, 1], [], [], []),
    (qml.ISWAP, gates.ISwap, [0, 1], [], [], []),
    (qml.IsingXY, gates.XY, [0, 1], [np.pi], ["pi"], [FreeParameter("pi")]),
    (qml.IsingXX, gates.XX, [0, 1], [np.pi], ["pi"], [FreeParameter("pi")]),
    (qml.IsingYY, gates.YY, [0, 1], [np.pi], ["pi"], [FreeParameter("pi")]),
    (qml.IsingZZ, gates.ZZ, [0, 1], [np.pi], ["pi"], [FreeParameter("pi")]),
    (
        qml.AmplitudeDamping,
        noises.AmplitudeDamping,
        [0],
        [0.1],
        ["alpha"],
        [FreeParameter("alpha")],
    ),
    (
        qml.GeneralizedAmplitudeDamping,
        noises.GeneralizedAmplitudeDamping,
        [0],
        [0.1, 0.15],
        ["p_000", "p_001"],
        [FreeParameter("p_000"), FreeParameter("p_001")],
    ),
    (qml.PhaseDamping, noises.PhaseDamping, [0], [0.1], ["a"], [FreeParameter("a")]),
    (qml.DepolarizingChannel, noises.Depolarizing, [0], [0.1], ["a"], [FreeParameter("a")]),
    (qml.BitFlip, noises.BitFlip, [0], [0.1], ["a"], [FreeParameter("a")]),
    (qml.PhaseFlip, noises.PhaseFlip, [0], [0.1], ["a"], [FreeParameter("a")]),
    (
        qml.QubitUnitary,
        gates.Unitary,
        [0],
        [np.array([[0, 1], [1, 0]])],
        [],
        [np.array([[0, 1], [1, 0]])],
    ),
    (
        qml.QubitChannel,
        noises.Kraus,
        [0],
        [[np.array([[0, 0.8], [0.8, 0]]), np.array([[0.6, 0], [0, 0.6]])]],
        [],
        [[np.array([[0, 0.8], [0.8, 0]]), np.array([[0.6, 0], [0, 0.6]])]],
    ),
    (
        qml.QubitChannel,
        noises.Kraus,
        [0],
        [pnp.tensor([np.array([[0, 0.8], [0.8, 0]]), np.array([[0.6, 0], [0, 0.6]])])],
        [],
        [pnp.tensor([np.array([[0, 0.8], [0.8, 0]]), np.array([[0.6, 0], [0, 0.6]])])],
    ),
]

_braket_to_pl = {
    op.lower().replace("_", ""): _BRAKET_TO_PENNYLANE_OPERATIONS[op]
    for op in _BRAKET_TO_PENNYLANE_OPERATIONS
}

pl_return_types = [
    ObservableReturnTypes.Expectation,
    ObservableReturnTypes.Variance,
    ObservableReturnTypes.Sample,
]

braket_result_types = [
    Expectation(observables.H(), [0]),
    Variance(observables.H(), [0]),
    Sample(observables.H(), [0]),
]


@pytest.mark.parametrize("pl_cls, braket_cls, qubits, params", testdata)
def test_translate_operation(pl_cls, braket_cls, qubits, params):
    """Tests that Braket operations are translated correctly"""
    pl_op = pl_cls(*params, wires=qubits)
    braket_gate = braket_cls(*params)
    assert translate_operation(pl_op) == braket_gate
    if isinstance(pl_op, (GPi, GPi2, MS, AAMS)):
        translated_back = _braket_to_pl[
            re.match("^[a-z0-2]+", braket_gate.to_ir(qubits, ir_type=IRType.OPENQASM)).group(0)
        ]
        assert (
            translated_back == pl_op.name
            if pl_op.name != "MS"
            # PL MS and AAMS both get translated to Braket MS.
            # Braket MS gets translated to PL AAMS.
            else translated_back == "AAMS"
        )
    else:
        assert (
            _braket_to_pl[braket_gate.to_ir(qubits).__class__.__name__.lower().replace("_", "")]
            == pl_op.name
        )


@pytest.mark.parametrize(
    "pl_gate_fn, braket_gate_fn, qubits, pl_params, pl_param_names, expected_params",
    testdata_with_params,
)
def test_translate_operation_with_unique_params(
    pl_gate_fn, braket_gate_fn, qubits, pl_params, pl_param_names, expected_params
):
    """Tests that Braket operations are translated correctly"""
    pl_op = pl_gate_fn(*pl_params, wires=qubits)
    braket_gate = braket_gate_fn(*expected_params)
    assert (
        translate_operation(pl_op, use_unique_params=True, param_names=pl_param_names)
        == braket_gate
    )
    if isinstance(pl_op, (GPi, GPi2, MS, AAMS)):
        translated_back = _braket_to_pl[
            re.match("^[a-z0-2]+", braket_gate.to_ir(qubits, ir_type=IRType.OPENQASM)).group(0)
        ]
        assert (
            translated_back == pl_op.name
            if pl_op.name != "MS"
            # PL MS and AAMS both get translated to Braket MS.
            # Braket MS gets translated to PL AAMS.
            else translated_back == "AAMS"
        )
    else:
        assert (
            _braket_to_pl[braket_gate.to_ir(qubits).__class__.__name__.lower().replace("_", "")]
            == pl_op.name
        )


<<<<<<< HEAD
OQC_PULSE_PROPERTIES = json.dumps(
    {
        "braketSchemaHeader": {
            "name": "braket.device_schema.pulse.pulse_device_action_properties",
            "version": "1",
        },
        "supportedQhpTemplateWaveforms": {},
        "ports": {
            "channel_15": {
                "portId": "channel_15",
                "direction": "tx",
                "portType": "port_type_1",
                "dt": 5e-10,
            },
            "channel_11": {
                "portId": "channel_11",
                "direction": "tx",
                "portType": "port_type_1",
                "dt": 5e-10,
            },
        },
        "supportedFunctions": {},
        "frames": {
            "q0_drive": {
                "frameId": "q0_drive",
                "portId": "channel_15",
                "frequency": 4.6e9,
                "centerFrequency": 4360000000.0,
                "phase": 0.0,
                "associatedGate": None,
                "qubitMappings": [0],
                "qhpSpecificProperties": None,
            },
            "q0_second_state": {
                "frameId": "q0_second_state",
                "portId": "channel_15",
                "frequency": 4.5e9,
                "centerFrequency": 4360000000.0,
                "phase": 0.0,
                "associatedGate": None,
                "qubitMappings": [0],
                "qhpSpecificProperties": None,
            },
            "q1_drive": {
                "frameId": "q0_drive",
                "portId": "channel_11",
                "frequency": 4.6e9,
                "centerFrequency": 4360000000.0,
                "phase": 0.0,
                "associatedGate": None,
                "qubitMappings": [0],
                "qhpSpecificProperties": None,
            },
            "q1_second_state": {
                "frameId": "q0_second_state",
                "portId": "channel_11",
                "frequency": 4.5e9,
                "centerFrequency": 4360000000.0,
                "phase": 0.0,
                "associatedGate": None,
                "qubitMappings": [0],
                "qhpSpecificProperties": None,
            },
        },
        "supportsLocalPulseElements": False,
        "supportsDynamicFrames": True,
        "supportsNonNativeGatesWithPulses": True,
        "validationParameters": {
            "MAX_SCALE": 1.0,
            "MAX_AMPLITUDE": 1.0,
            "PERMITTED_FREQUENCY_DIFFERENCE": 1.0,
            "MIN_PULSE_LENGTH": 8e-09,
            "MAX_PULSE_LENGTH": 0.00012,
        },
    }
)

OQC_PARADIGM_PROPERTIES = json.dumps(
    {
        "braketSchemaHeader": {
            "name": "braket.device_schema.gate_model_qpu_paradigm_properties",
            "version": "1",
        },
        "connectivity": {
            "fullyConnected": False,
            "connectivityGraph": {
                "0": ["1", "7"],
                "1": ["2"],
                "2": ["3"],
                "4": ["3", "5"],
                "6": ["5"],
                "7": ["6"],
            },
        },
        "qubitCount": 8,
        "nativeGateSet": ["ecr", "i", "rz", "v", "x"],
    }
)


=======
>>>>>>> c1f7ca67
def amplitude(p, t):
    return p * (np.sin(t) + 1)


def test_translate_parametrized_evolution_constant():
    """Test that a ParametrizedEvolution with constant amplitude is translated to a PulseGate
    correctly."""
    n_wires = 4
<<<<<<< HEAD
    dev = _aws_device(wires=n_wires, device_arn="arn:aws:braket:eu-west-2::device/qpu/oqc/Lucy")

    class DummyProperties:
        def __init__(self):
            self.pulse = PulseDeviceActionProperties.parse_raw(OQC_PULSE_PROPERTIES)
            self.paradigm = GateModelQpuParadigmProperties.parse_raw(OQC_PARADIGM_PROPERTIES)

    dev._device._properties = DummyProperties()
=======
    dev = _aws_device(wires=n_wires)
>>>>>>> c1f7ca67

    H = transmon_drive(0.02, np.pi, 0.5, [0])
    op = ParametrizedEvolution(H, [], t=50)

    braket_gate = translate_operation(op, device=dev)

    assert isinstance(braket_gate, gates.PulseGate)
    assert braket_gate.qubit_count == 1

    ps = braket_gate.pulse_sequence
    expected_frame = dev._device.frames["q0_drive"]

    frames = list(ps._frames.values())
    assert len(frames) == 1
    assert frames[0] == expected_frame

    waveforms = list(ps._waveforms.values())
    assert len(waveforms) == 1
    assert isinstance(waveforms[0], ConstantWaveform)
    assert np.isclose(waveforms[0].length, 50e-9)
    assert np.isclose(waveforms[0].iq, 0.02)


def test_translate_parametrized_evolution_callable():
    """Test that a ParametrizedEvolution with callable amplitude is translated to a PulseGate
    correctly."""
    n_wires = 4
<<<<<<< HEAD
    dev = _aws_device(wires=n_wires, device_arn="arn:aws:braket:eu-west-2::device/qpu/oqc/Lucy")

    class DummyProperties:
        def __init__(self):
            self.pulse = PulseDeviceActionProperties.parse_raw(OQC_PULSE_PROPERTIES)
            self.paradigm = GateModelQpuParadigmProperties.parse_raw(OQC_PARADIGM_PROPERTIES)

    dev._device._properties = DummyProperties()
=======
    dev = _aws_device(wires=n_wires)
>>>>>>> c1f7ca67

    H = transmon_drive(amplitude, np.pi, 0.5, [0])

    amplitude_param = 0.1
    op = ParametrizedEvolution(H, [amplitude_param], t=50)

    braket_gate = translate_operation(op, device=dev)

    assert isinstance(braket_gate, gates.PulseGate)
    assert braket_gate.qubit_count == 1

    ps = braket_gate.pulse_sequence
    expected_frame = dev._device.frames["q0_drive"]

    frames = list(ps._frames.values())
    assert len(frames) == 1
    assert frames[0] == expected_frame

    dt = expected_frame.port.dt * 1e9
    amplitudes = [amplitude(amplitude_param, t) for t in np.arange(0, 50 + dt, dt)]

    waveforms = list(ps._waveforms.values())
    assert len(waveforms) == 1
    assert isinstance(waveforms[0], ArbitraryWaveform)
    assert np.allclose(waveforms[0].amplitudes, amplitudes)


def test_translate_parametrized_evolution_mixed():
    """Test that a ParametrizedEvolution with one constant and one callable amplitude pulse
    is translated to a PulseGate correctly."""
    n_wires = 4
<<<<<<< HEAD
    dev = _aws_device(wires=n_wires, device_arn="arn:aws:braket:eu-west-2::device/qpu/oqc/Lucy")

    class DummyProperties:
        def __init__(self):
            self.pulse = PulseDeviceActionProperties.parse_raw(OQC_PULSE_PROPERTIES)
            self.paradigm = GateModelQpuParadigmProperties.parse_raw(OQC_PARADIGM_PROPERTIES)

    dev._device._properties = DummyProperties()
=======
    dev = _aws_device(wires=n_wires)
>>>>>>> c1f7ca67

    H = transmon_drive(0.02, np.pi, 0.5, [0])
    H += transmon_drive(amplitude, -np.pi / 2, 0.75, [1])

    amplitude_param = 0.1
    op = ParametrizedEvolution(H, [amplitude_param], t=50)

    braket_gate = translate_operation(op, device=dev)

    assert isinstance(braket_gate, gates.PulseGate)
    assert braket_gate.qubit_count == 2

    ps = braket_gate.pulse_sequence
    expected_frames = [dev._device.frames[f"q{w}_drive"] for w in range(2)]

    frames = list(ps._frames.values())
    assert len(frames) == 2
    assert all(actual == expected for actual, expected in zip(frames, expected_frames))

    dt = expected_frames[0].port.dt * 1e9
    amplitudes = [amplitude(amplitude_param, t) for t in np.arange(0, 50 + dt, dt)]

    waveforms = list(ps._waveforms.values())
    assert len(waveforms) == 2
    assert isinstance(waveforms[0], ConstantWaveform)
    assert np.isclose(waveforms[0].length, 50e-9)
    assert np.isclose(waveforms[0].iq, 0.02)

    assert isinstance(waveforms[1], ArbitraryWaveform)
    assert np.allclose(waveforms[1].amplitudes, amplitudes)


def test_translate_parametrized_evolution_multi_callable():
    """Test that a ParametrizedEvolution with multiple callable amplitude pulses is translated to
    a PulseGate correctly."""
    n_wires = 4
<<<<<<< HEAD
    dev = _aws_device(wires=n_wires, device_arn="arn:aws:braket:eu-west-2::device/qpu/oqc/Lucy")

    class DummyProperties:
        def __init__(self):
            self.pulse = PulseDeviceActionProperties.parse_raw(OQC_PULSE_PROPERTIES)
            self.paradigm = GateModelQpuParadigmProperties.parse_raw(OQC_PARADIGM_PROPERTIES)

    dev._device._properties = DummyProperties()
=======
    dev = _aws_device(wires=n_wires)
>>>>>>> c1f7ca67

    def second_amplitude(p, t):
        return p[0] * np.sin(p[1] * t) ** p[2] + p[0] * 1.1

    H = transmon_drive(amplitude, np.pi, 0.5, [0])
    H += transmon_drive(second_amplitude, -np.pi / 2, 0.42, [1])

    first_param = 0.1
    second_param = [0.5, np.pi, 3]
    op = ParametrizedEvolution(H, [first_param, second_param], t=50)

    braket_gate = translate_operation(op, device=dev)
    assert braket_gate.qubit_count == 2

    ps = braket_gate.pulse_sequence
    expected_frames = [dev._device.frames[f"q{w}_drive"] for w in range(2)]

    frames = list(ps._frames.values())
    assert len(frames) == 2
    assert all(actual == expected for actual, expected in zip(frames, expected_frames))

    dt = expected_frames[0].port.dt * 1e9
    amplitudes = [
        [amplitude(first_param, t) for t in np.arange(0, 50 + dt, dt)],
        [second_amplitude(second_param, t) for t in np.arange(0, 50 + dt, dt)],
    ]

    waveforms = list(ps._waveforms.values())
    assert len(waveforms) == 2
    assert all(isinstance(w, ArbitraryWaveform) for w in waveforms)
    assert all(np.allclose(w.amplitudes, a) for w, a in zip(waveforms, amplitudes))


@pytest.mark.parametrize("pl_cls, braket_cls, qubits, params, inv_params", testdata_inverses)
def test_translate_operation_inverse(pl_cls, braket_cls, qubits, params, inv_params):
    """Tests that inverse gates are translated correctly"""
    pl_op = qml.adjoint(pl_cls(*params, wires=qubits))
    braket_gate = braket_cls(*inv_params)
    assert translate_operation(pl_op) == braket_gate
    if isinstance(pl_op.base, (GPi, GPi2, MS, AAMS)):
        op_name = _braket_to_pl[
            re.match(
                "^[a-z0-2]+",
                braket_gate.to_ir(qubits, ir_type=IRType.OPENQASM),
            )[0]
        ]
    else:
        op_name = _braket_to_pl[
            braket_gate.to_ir(qubits).__class__.__name__.lower().replace("_", "")
        ]

    assert (
        f"Adjoint({op_name})" == pl_op.name
        if pl_op.name != "Adjoint(MS)"
        # PL MS and AAMS both get translated to Braket MS.
        # Braket MS gets translated to PL AAMS.
        else f"Adjoint({op_name})" == "Adjoint(AAMS)"
    )
    # assert f"Adjoint({op_name})" == pl_op.name


@patch("braket.circuits.gates.X.adjoint")
def test_translate_operation_multiple_inverses_unsupported(adjoint):
    """Test that an error is raised when translating a Braket operation which adjoint contains
    multiple operations."""
    # Mock ``gates.X.adjoint()`` to return two gates
    adjoint.return_value = [gates.X(), gates.I()]
    pl_op = qml.adjoint(qml.PauliX(0))
    with pytest.raises(
        NotImplementedError,
        match="The adjoint of the Braket operation X",
    ):
        translate_operation(pl_op)


@pytest.mark.parametrize("pl_cls, braket_cls, qubit", testdata_named_inverses)
def test_translate_operation_named_inverse(pl_cls, braket_cls, qubit):
    """Tests that operations whose inverses are named Braket gates are inverted correctly"""
    pl_op = qml.adjoint(pl_cls(wires=[qubit]))
    braket_gate = braket_cls()
    assert translate_operation(pl_op) == braket_gate
    assert (
        _braket_to_pl[braket_gate.to_ir([qubit]).__class__.__name__.lower().replace("_", "")]
        == pl_op.name
    )


def test_translate_operation_iswap_inverse():
    """Tests that the iSwap gate is inverted correctly"""
    assert translate_operation(qml.adjoint(qml.ISWAP(wires=[0, 1]))) == gates.PSwap(3 * np.pi / 2)


def test_translate_operation_param_names_wrong_length():
    """Tests that translation fails if provided param_names list is the wrong length"""
    with pytest.raises(
        ValueError, match="Parameter names list must be equal to number of operation parameters"
    ):
        translate_operation(qml.RX(0.432, wires=0), use_unique_params=True, param_names=["a", "b"])


@pytest.mark.parametrize(
    "return_type, braket_result_type", zip(pl_return_types, braket_result_types)
)
def test_translate_result_type_observable(return_type, braket_result_type):
    """Tests if a PennyLane return type that involves an observable is successfully converted into a
    Braket result using translate_result_type"""
    obs = qml.Hadamard(0)
    obs.return_type = return_type
    braket_result_type_calculated = translate_result_type(obs, [0], frozenset())

    assert braket_result_type == braket_result_type_calculated


@pytest.mark.parametrize(
    "pl_obs, braket_obs, targets, param_names",
    [
        (qml.Hadamard(0), observables.H(), [0], []),
        (qml.PauliX(0), observables.X(), [0], ["p_000"]),
        (
            qml.PauliX(0) @ qml.PauliY(1),
            observables.X() @ observables.Y(),
            [0, 1],
            ["p_000", "p_001", "p_003"],
        ),
    ],
)
def test_get_adjoint_gradient_result_type(pl_obs, braket_obs, targets, param_names):
    """Tests that an AdjointGradient result type is returned correctly"""
    braket_result_type_calculated = get_adjoint_gradient_result_type(
        pl_obs,
        targets,
        frozenset(["AdjointGradient"]),
        param_names,
    )
    braket_result_type = AdjointGradient(
        observable=braket_obs, target=targets, parameters=param_names
    )
    assert braket_result_type == braket_result_type_calculated


def test_get_adjoint_gradient_result_type_unsupported():
    """Tests if a NotImplementedError is raised by translate_result_type when a PennyLane state
    return type is converted while not supported by the device"""
    pl_obs = qml.Hadamard(0)
    targets = [0]
    param_names = ["p_000", "p_001"]
    with pytest.raises(NotImplementedError, match="Unsupported return type"):
        get_adjoint_gradient_result_type(pl_obs, targets, frozenset(), param_names)


def test_translate_result_type_hamiltonian_expectation():
    """Tests that a Hamiltonian is translated correctly"""
    obs = qml.Hamiltonian((2, 3), (qml.PauliX(wires=0), qml.PauliY(wires=1)))
    obs.return_type = ObservableReturnTypes.Expectation
    braket_result_type_calculated = translate_result_type(obs, [0], frozenset())
    braket_result_type = (Expectation(observables.X(), [0]), Expectation(observables.Y(), [1]))
    assert braket_result_type == braket_result_type_calculated


@pytest.mark.parametrize(
    "return_type", [ObservableReturnTypes.Variance, ObservableReturnTypes.Sample]
)
def test_translate_result_type_hamiltonian_unsupported_return(return_type):
    """Tests if a NotImplementedError is raised by translate_result_type
    with Hamiltonian observable and non-Expectation return type"""
    obs = qml.Hamiltonian((2, 3), (qml.PauliX(wires=0), qml.PauliY(wires=1)))
    obs.return_type = return_type
    with pytest.raises(NotImplementedError, match="unsupported for Hamiltonian"):
        translate_result_type(obs, [0], frozenset())


def test_translate_result_type_probs():
    """Tests if a PennyLane probability return type is successfully converted into a Braket
    result using translate_result_type"""
    mp = qml.probs(wires=Wires([0]))
    braket_result_type_calculated = translate_result_type(mp, [0], frozenset())

    braket_result_type = Probability([0])

    assert braket_result_type == braket_result_type_calculated


def test_translate_result_type_state_vector():
    """Tests if a PennyLane state vector return type is successfully converted into a Braket
    result using translate_result_type"""
    mp = qml.state()
    braket_result_type_calculated = translate_result_type(
        mp, [], frozenset(["StateVector", "DensityMatrix"])
    )

    braket_result_type = StateVector()

    assert braket_result_type == braket_result_type_calculated


def test_translate_result_type_density_matrix():
    """Tests if a PennyLane density matrix return type is successfully converted into a Braket
    result using translate_result_type"""
    mp = qml.state()
    braket_result_type_calculated = translate_result_type(mp, [], frozenset(["DensityMatrix"]))

    braket_result_type = DensityMatrix()

    assert braket_result_type == braket_result_type_calculated


def test_translate_result_type_density_matrix_partial():
    """Tests if a PennyLane partial density matrix return type is successfully converted into a
    Braket result using translate_result_type"""
    mp = qml.density_matrix(wires=[0])
    braket_result_type_calculated = translate_result_type(
        mp, [0], frozenset(["StateVector", "DensityMatrix"])
    )

    braket_result_type = DensityMatrix([0])

    assert braket_result_type == braket_result_type_calculated


def test_translate_result_type_state_unimplemented():
    """Tests if a NotImplementedError is raised by translate_result_type when a PennyLane state
    return type is converted while not supported by the device"""
    mp = qml.state()
    with pytest.raises(NotImplementedError, match="Unsupported return type"):
        translate_result_type(mp, [0], frozenset())


def test_translate_result_type_unsupported_return():
    """Tests if a NotImplementedError is raised by translate_result_type for an unknown
    return_type"""
    obs = qml.Hadamard(0)
    obs.return_type = None

    with pytest.raises(NotImplementedError, match="Unsupported return type"):
        translate_result_type(obs, [0], frozenset())


def test_translate_result_type_unsupported_obs():
    """Tests if a TypeError is raised by translate_result_type for an unknown observable"""
    obs = qml.S(wires=0)
    obs.return_type = None

    with pytest.raises(TypeError, match="Unsupported observable"):
        translate_result_type(obs, [0], frozenset())


def test_translate_result():
    result_dict = _result_meta()
    result_dict["resultTypes"] = [
        {"type": {"targets": [0], "type": "probability"}, "value": [0.5, 0.5]}
    ]
    targets = [0]
    result_dict["measuredQubits"]: targets
    result = GateModelQuantumTaskResult.from_string(json.dumps(result_dict))
    mp = qml.probs(wires=Wires([0]))
    translated = translate_result(result, mp, targets, frozenset())
    assert (translated == result.result_types[0].value).all()


def test_translate_result_hamiltonian():
    result_dict = _result_meta()
    result_dict["resultTypes"] = [
        {
            "type": {"observable": ["x", "y"], "targets": [0, 1], "type": "expectation"},
            "value": 2.0,
        },
        {
            "type": {"observable": ["x"], "targets": [1], "type": "expectation"},
            "value": 3.0,
        },
    ]
    targets = [0, 1]
    result_dict["measuredQubits"]: targets
    result = GateModelQuantumTaskResult.from_string(json.dumps(result_dict))
    ham = qml.Hamiltonian((2, 1), (qml.PauliX(0) @ qml.PauliY(1), qml.PauliX(1)))
    ham.return_type = ObservableReturnTypes.Expectation
    translated = translate_result(result, ham, targets, frozenset())
    expected = 2 * result.result_types[0].value + result.result_types[1].value
    assert translated == expected


def _result_meta() -> dict:
    return {
        "braketSchemaHeader": {
            "name": "braket.task_result.gate_model_task_result",
            "version": "1",
        },
        "taskMetadata": {
            "braketSchemaHeader": {"name": "braket.task_result.task_metadata", "version": "1"},
            "id": "task_arn",
            "shots": 0,
            "deviceId": "default",
        },
        "additionalMetadata": {
            "action": {
                "braketSchemaHeader": {"name": "braket.ir.jaqcd.program", "version": "1"},
                "instructions": [{"control": 0, "target": 1, "type": "cnot"}],
            },
        },
    }


@pytest.mark.parametrize(
    "expected_braket_H, pl_H",
    [
        (
            2 * observables.X() @ observables.Y() @ observables.Z(),
            2 * qml.PauliX(wires=0) @ qml.PauliY(wires=1) @ qml.PauliZ(wires=2),
        ),
        (
            2 * (observables.X() @ observables.Y() @ observables.Z()),
            2 * (qml.PauliX(wires=0) @ qml.PauliY(wires=1) @ qml.PauliZ(wires=2)),
        ),
        (
            2 * observables.X() @ observables.Y() @ observables.Z() + 0.75 * observables.X(),
            2 * qml.PauliX(wires=0) @ qml.PauliY(wires=1) @ qml.PauliZ(wires=2)
            + 0.75 * qml.PauliX(0),
        ),
        (1.25 * observables.H(), 1.25 * qml.Hadamard(wires=0)),
    ],
)
def test_translate_hamiltonian_observable(expected_braket_H, pl_H):
    translated_braket_H = _translate_observable(pl_H)
    assert expected_braket_H == translated_braket_H


def test_translate_result_type_adjoint_gradient():
    print("not implemented yet")<|MERGE_RESOLUTION|>--- conflicted
+++ resolved
@@ -75,19 +75,6 @@
             "supportedOperations": ["rx", "ry", "h", "cy", "cnot", "unitary"],
             "supportedResultTypes": [
                 {"name": "StateVector", "observables": None, "minShots": 0, "maxShots": 0},
-<<<<<<< HEAD
-                {
-                    "name": "AdjointGradient",
-                    "observables": ["x", "y", "z", "h", "i"],
-                    "minShots": 0,
-                    "maxShots": 0,
-                },
-            ],
-        }
-    )
-)
-
-=======
             ],
         }
     )
@@ -178,7 +165,6 @@
         self.pulse = PulseDeviceActionProperties.parse_raw(OQC_PULSE_PROPERTIES)
         self.paradigm = GateModelQpuParadigmProperties.parse_raw(OQC_PARADIGM_PROPERTIES)
 
->>>>>>> c1f7ca67
 
 @patch.object(AwsDevice, "__init__", mock_aws_init)
 @patch.object(AwsDevice, "aws_session", new_callable=mock.PropertyMock)
@@ -191,11 +177,7 @@
     wires,
     device_type=AwsDeviceType.QPU,
     shots=10000,
-<<<<<<< HEAD
-    device_arn="baz",
-=======
     device_arn="arn:aws:braket:eu-west-2::device/qpu/oqc/Lucy",
->>>>>>> c1f7ca67
     action_properties=ACTION_PROPERTIES,
     **kwargs,
 ):
@@ -212,13 +194,8 @@
         shots=shots,
         **kwargs,
     )
-<<<<<<< HEAD
-    # needed by the BraketAwsQubitDevice.capabilities function
-    # dev._device._arn = device_arn
-=======
 
     dev._device._properties = DummyProperties()
->>>>>>> c1f7ca67
     return dev
 
 
@@ -492,7 +469,6 @@
         )
 
 
-<<<<<<< HEAD
 OQC_PULSE_PROPERTIES = json.dumps(
     {
         "braketSchemaHeader": {
@@ -593,8 +569,7 @@
 )
 
 
-=======
->>>>>>> c1f7ca67
+
 def amplitude(p, t):
     return p * (np.sin(t) + 1)
 
@@ -603,18 +578,7 @@
     """Test that a ParametrizedEvolution with constant amplitude is translated to a PulseGate
     correctly."""
     n_wires = 4
-<<<<<<< HEAD
-    dev = _aws_device(wires=n_wires, device_arn="arn:aws:braket:eu-west-2::device/qpu/oqc/Lucy")
-
-    class DummyProperties:
-        def __init__(self):
-            self.pulse = PulseDeviceActionProperties.parse_raw(OQC_PULSE_PROPERTIES)
-            self.paradigm = GateModelQpuParadigmProperties.parse_raw(OQC_PARADIGM_PROPERTIES)
-
-    dev._device._properties = DummyProperties()
-=======
     dev = _aws_device(wires=n_wires)
->>>>>>> c1f7ca67
 
     H = transmon_drive(0.02, np.pi, 0.5, [0])
     op = ParametrizedEvolution(H, [], t=50)
@@ -642,18 +606,7 @@
     """Test that a ParametrizedEvolution with callable amplitude is translated to a PulseGate
     correctly."""
     n_wires = 4
-<<<<<<< HEAD
-    dev = _aws_device(wires=n_wires, device_arn="arn:aws:braket:eu-west-2::device/qpu/oqc/Lucy")
-
-    class DummyProperties:
-        def __init__(self):
-            self.pulse = PulseDeviceActionProperties.parse_raw(OQC_PULSE_PROPERTIES)
-            self.paradigm = GateModelQpuParadigmProperties.parse_raw(OQC_PARADIGM_PROPERTIES)
-
-    dev._device._properties = DummyProperties()
-=======
     dev = _aws_device(wires=n_wires)
->>>>>>> c1f7ca67
 
     H = transmon_drive(amplitude, np.pi, 0.5, [0])
 
@@ -685,18 +638,7 @@
     """Test that a ParametrizedEvolution with one constant and one callable amplitude pulse
     is translated to a PulseGate correctly."""
     n_wires = 4
-<<<<<<< HEAD
-    dev = _aws_device(wires=n_wires, device_arn="arn:aws:braket:eu-west-2::device/qpu/oqc/Lucy")
-
-    class DummyProperties:
-        def __init__(self):
-            self.pulse = PulseDeviceActionProperties.parse_raw(OQC_PULSE_PROPERTIES)
-            self.paradigm = GateModelQpuParadigmProperties.parse_raw(OQC_PARADIGM_PROPERTIES)
-
-    dev._device._properties = DummyProperties()
-=======
     dev = _aws_device(wires=n_wires)
->>>>>>> c1f7ca67
 
     H = transmon_drive(0.02, np.pi, 0.5, [0])
     H += transmon_drive(amplitude, -np.pi / 2, 0.75, [1])
@@ -733,18 +675,7 @@
     """Test that a ParametrizedEvolution with multiple callable amplitude pulses is translated to
     a PulseGate correctly."""
     n_wires = 4
-<<<<<<< HEAD
-    dev = _aws_device(wires=n_wires, device_arn="arn:aws:braket:eu-west-2::device/qpu/oqc/Lucy")
-
-    class DummyProperties:
-        def __init__(self):
-            self.pulse = PulseDeviceActionProperties.parse_raw(OQC_PULSE_PROPERTIES)
-            self.paradigm = GateModelQpuParadigmProperties.parse_raw(OQC_PARADIGM_PROPERTIES)
-
-    dev._device._properties = DummyProperties()
-=======
     dev = _aws_device(wires=n_wires)
->>>>>>> c1f7ca67
 
     def second_amplitude(p, t):
         return p[0] * np.sin(p[1] * t) ** p[2] + p[0] * 1.1
