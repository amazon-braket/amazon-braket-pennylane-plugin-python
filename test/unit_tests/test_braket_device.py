# Copyright Amazon.com Inc. or its affiliates. All Rights Reserved.
#
# Licensed under the Apache License, Version 2.0 (the "License"). You
# may not use this file except in compliance with the License. A copy of
# the License is located at
#
#     http://aws.amazon.com/apache2.0/
#
# or in the "license" file accompanying this file. This file is
# distributed on an "AS IS" BASIS, WITHOUT WARRANTIES OR CONDITIONS OF
# ANY KIND, either express or implied. See the License for the specific
# language governing permissions and limitations under the License.

import json
from typing import Any, Dict, Optional
from unittest import mock
from unittest.mock import Mock, PropertyMock, patch

import braket.ir as ir
import numpy as anp
import pennylane as qml
import pytest
from braket.aws import AwsDevice, AwsDeviceType, AwsQuantumTask, AwsQuantumTaskBatch
from braket.circuits import Circuit, FreeParameter, Gate, Noise, Observable, result_types
from braket.circuits.noise_model import GateCriteria, NoiseModel, NoiseModelInstruction
from braket.device_schema import DeviceActionType
from braket.device_schema.openqasm_device_action_properties import OpenQASMDeviceActionProperties
from braket.device_schema.simulators import GateModelSimulatorDeviceCapabilities
from braket.devices import LocalSimulator
from braket.simulator import BraketSimulator
from braket.task_result import GateModelTaskResult
from braket.tasks import GateModelQuantumTaskResult
from pennylane import QuantumFunctionError, QubitDevice
from pennylane import numpy as np
from pennylane.tape import QuantumScript, QuantumTape

import braket.pennylane_plugin.braket_device
from braket.pennylane_plugin import (
    AAMS,
    MS,
    BraketAwsQubitDevice,
    BraketLocalQubitDevice,
    GPi,
    GPi2,
    __version__,
)
from braket.pennylane_plugin.braket_device import BraketQubitDevice, Shots

SHOTS = 10000

ACTION_PROPERTIES = OpenQASMDeviceActionProperties.parse_raw(
    json.dumps(
        {
            "actionType": "braket.ir.openqasm.program",
            "version": ["1"],
            "supportedOperations": ["rx", "ry", "h", "cy", "cnot", "unitary"],
            "supportedResultTypes": [
                {"name": "StateVector", "observables": None, "minShots": 0, "maxShots": 0},
                {
                    "name": "AdjointGradient",
                    "observables": ["x", "y", "z", "h", "i"],
                    "minShots": 0,
                    "maxShots": 0,
                },
            ],
        }
    )
)

ACTION_PROPERTIES_DM_DEVICE = OpenQASMDeviceActionProperties.parse_raw(
    json.dumps(
        {
            "actionType": "braket.ir.openqasm.program",
            "version": ["1"],
            "supportedOperations": ["rx", "ry", "h", "cy", "cnot", "unitary"],
            "supportedResultTypes": [
                {"name": "StateVector", "observables": None, "minShots": 0, "maxShots": 0},
            ],
            "supportedPragmas": [
                "braket_noise_bit_flip",
                "braket_noise_depolarizing",
                "braket_noise_kraus",
                "braket_noise_pauli_channel",
                "braket_noise_generalized_amplitude_damping",
                "braket_noise_amplitude_damping",
                "braket_noise_phase_flip",
                "braket_noise_phase_damping",
                "braket_noise_two_qubit_dephasing",
                "braket_noise_two_qubit_depolarizing",
                "braket_unitary_matrix",
                "braket_result_type_sample",
                "braket_result_type_expectation",
                "braket_result_type_variance",
                "braket_result_type_probability",
                "braket_result_type_density_matrix",
            ],
        }
    )
)

ACTION_PROPERTIES_NATIVE = OpenQASMDeviceActionProperties.parse_raw(
    json.dumps(
        {
            "actionType": "braket.ir.openqasm.program",
            "version": ["1"],
            "supportedOperations": ["rx", "ry", "h", "cy", "cnot", "unitary"],
            "supportedResultTypes": [
                {"name": "StateVector", "observables": None, "minShots": 0, "maxShots": 0},
                {
                    "name": "AdjointGradient",
                    "observables": ["x", "y", "z", "h", "i"],
                    "minShots": 0,
                    "maxShots": 0,
                },
            ],
            "supportedPragmas": ["verbatim"],
        }
    )
)

GATE_MODEL_RESULT = GateModelTaskResult(
    **{
        "measurements": [[0, 0], [0, 0], [0, 0], [1, 1]],
        "measuredQubits": [0, 1],
        "taskMetadata": {
            "braketSchemaHeader": {"name": "braket.task_result.task_metadata", "version": "1"},
            "id": "task_arn",
            "shots": 100,
            "deviceId": "default",
        },
        "additionalMetadata": {
            "action": {
                "braketSchemaHeader": {"name": "braket.ir.openqasm.program", "version": "1"},
                "source": "qubit[2] q; cnot q[0], q[1]; measure q;",
            },
        },
    }
)

RESULT = GateModelQuantumTaskResult.from_string(
    json.dumps(
        {
            "braketSchemaHeader": {
                "name": "braket.task_result.gate_model_task_result",
                "version": "1",
            },
            "measurements": [[0, 0, 0, 0], [1, 1, 1, 1], [1, 1, 0, 0], [0, 0, 1, 1]],
            "resultTypes": [
                {"type": {"targets": [0], "type": "probability"}, "value": [0.5, 0.5]},
                {
                    "type": {"observable": ["x"], "targets": [1], "type": "expectation"},
                    "value": 0.0,
                },
                {"type": {"observable": ["y"], "targets": [2], "type": "variance"}, "value": 0.1},
                {
                    "type": {"observable": ["z"], "targets": [3], "type": "sample"},
                    "value": [1, -1, 1, 1],
                },
            ],
            "measuredQubits": [0, 1, 2, 3],
            "taskMetadata": {
                "braketSchemaHeader": {"name": "braket.task_result.task_metadata", "version": "1"},
                "id": "task_arn",
                "shots": 0,
                "deviceId": "default",
            },
            "additionalMetadata": {
                "action": {
                    "braketSchemaHeader": {"name": "braket.ir.openqasm.program", "version": "1"},
                    "source": "qubit[2] q; cnot q[0], q[1]; measure q;",
                },
            },
        }
    )
)
TASK = Mock()
TASK.result.return_value = RESULT
type(TASK).id = PropertyMock(return_value="task_arn")
TASK.state.return_value = "COMPLETED"
TASK_BATCH = Mock()
TASK_BATCH.results.return_value = [RESULT, RESULT]
type(TASK_BATCH).tasks = PropertyMock(return_value=[TASK, TASK])
SIM_TASK = Mock()
SIM_TASK.result.return_value.additional_metadata.simulatorMetadata.executionDuration = 1234
SIM_TASK.result.return_value.result_types = []
type(SIM_TASK).id = PropertyMock(return_value="task_arn")
SIM_TASK.state.return_value = "COMPLETED"
CIRCUIT = (
    Circuit()
    .h(0)
    .cnot(0, 1)
    .i(2)
    .i(3)
    .probability(target=[0])
    .expectation(observable=Observable.X(), target=1)
    .variance(observable=Observable.Y(), target=2)
    .sample(observable=Observable.Z(), target=3)
)

DEVICE_ARN = "baz"


def test_reset():
    """Tests that the members of the device are cleared on reset."""
    dev = _aws_device(wires=2)
    dev._circuit = CIRCUIT
    dev._task = TASK

    dev.reset()
    assert dev.circuit is None
    assert dev.task is None


def test_apply():
    """Tests that the correct Braket gate is applied for each PennyLane operation."""
    dev = _aws_device(wires=2)
    circuit = dev.apply([qml.Hadamard(wires=0), qml.CNOT(wires=[0, 1])])
    assert circuit == Circuit().h(0).cnot(0, 1)


def test_apply_unique_parameters():
    """Tests that apply with unique_params=True applies the correct parametrized gates."""
    dev = _aws_device(wires=2)
    circuit = dev.apply(
        [
            qml.Hadamard(wires=0),
            qml.CNOT(wires=[0, 1]),
            qml.RX(np.pi, wires=0),
            qml.RY(np.pi, wires=0),
            # note the gamma/p ordering doesn't affect the naming of the parameters below.
            qml.GeneralizedAmplitudeDamping(gamma=0.1, p=0.9, wires=0),
            qml.GeneralizedAmplitudeDamping(p=0.9, gamma=0.1, wires=0),
        ],
        use_unique_params=True,
    )
    expected = Circuit().h(0).cnot(0, 1).rx(0, FreeParameter("p_0"))
    expected = expected.ry(0, FreeParameter("p_1"))
    expected = expected.generalized_amplitude_damping(
        0,
        gamma=FreeParameter("p_2"),
        probability=FreeParameter("p_3"),
    )
    expected = expected.generalized_amplitude_damping(
        0,
        gamma=FreeParameter("p_4"),
        probability=FreeParameter("p_5"),
    )
    assert circuit == expected


def test_apply_unused_qubits():
    """Tests that the correct circuit is created when not all wires in the device are used."""
    dev = _aws_device(wires=4)
    operations = [qml.Hadamard(wires=1), qml.CNOT(wires=[1, 2]), qml.RX(np.pi / 2, wires=2)]
    rotations = [qml.RY(np.pi, wires=1)]
    circuit = dev.apply(operations, rotations)

    assert circuit == Circuit().h(1).cnot(1, 2).rx(2, np.pi / 2).ry(1, np.pi).i(0).i(3)


@pytest.mark.xfail(raises=NotImplementedError)
def test_apply_unsupported():
    """Tests that apply() throws NotImplementedError when it encounters an unknown gate."""
    dev = _aws_device(wires=2)
    mock_op = Mock()
    mock_op.name = "foo"
    mock_op.parameters = []

    operations = [qml.Hadamard(wires=0), qml.CNOT(wires=[0, 1]), mock_op]
    dev.apply(operations)


def test_apply_unwrap_tensor():
    """Test that apply() unwraps tensors from the PennyLane version of NumPy into standard NumPy
    arrays (or floats)"""
    dev = _aws_device(wires=1)

    a = anp.array(0.6)  # array
    b = np.array(0.5, requires_grad=True)  # tensor

    operations = [qml.RY(a, wires=0), qml.RX(b, wires=[0])]
    rotations = []
    circuit = dev.apply(operations, rotations)

    angles = [op.operator.angle for op in circuit.instructions]
    assert not any([isinstance(angle, np.tensor) for angle in angles])


@patch.object(AwsDevice, "run")
def test_execute(mock_run):
    mock_run.return_value = TASK
    dev = _aws_device(wires=4, foo="bar")

    with QuantumTape() as circuit:
        qml.Hadamard(wires=0)
        qml.QubitUnitary(1 / np.sqrt(2) * np.tensor([[1, 1], [1, -1]], requires_grad=True), wires=0)
        qml.RX(0.432, wires=0)
        qml.CNOT(wires=[0, 1])
        qml.probs(wires=[0])
        qml.expval(qml.PauliX(1))
        qml.var(qml.PauliY(2))
        qml.sample(qml.PauliZ(3))

    # If the tape is constructed with a QNode, only the parameters marked requires_grad=True
    # will appear
    circuit._trainable_params = [0]

    results = dev.execute(circuit)

    assert np.allclose(
        results[0], RESULT.get_value_by_result_type(result_types.Probability(target=[0]))
    )
    assert np.allclose(
        results[1],
        RESULT.get_value_by_result_type(
            result_types.Expectation(observable=Observable.X(), target=1)
        ),
    )
    assert np.allclose(
        results[2],
        RESULT.get_value_by_result_type(result_types.Variance(observable=Observable.Y(), target=2)),
    )
    assert np.allclose(
        results[3],
        RESULT.get_value_by_result_type(result_types.Sample(observable=Observable.Z(), target=3)),
    )
    assert dev.task == TASK
    EXPECTED_CIRC = (
        Circuit()
        .h(0)
        .unitary([0], 1 / np.sqrt(2) * np.array([[1, 1], [1, -1]]))
        .rx(0, 0.432)
        .cnot(0, 1)
        .i(2)
        .i(3)
        .probability(target=[0])
        .expectation(observable=Observable.X(), target=1)
        .variance(observable=Observable.Y(), target=2)
        .sample(observable=Observable.Z(), target=3)
    )
    mock_run.assert_called_with(
        EXPECTED_CIRC,
        s3_destination_folder=("foo", "bar"),
        shots=SHOTS,
        poll_timeout_seconds=AwsQuantumTask.DEFAULT_RESULTS_POLL_TIMEOUT,
        poll_interval_seconds=AwsQuantumTask.DEFAULT_RESULTS_POLL_INTERVAL,
        foo="bar",
        inputs={},
    )


@patch.object(AwsDevice, "run")
def test_execute_legacy(mock_run):
    mock_run.return_value = TASK
    dev = _aws_device(wires=4, foo="bar")

    with QuantumTape() as circuit:
        qml.Hadamard(wires=0)
        qml.QubitUnitary(1 / np.sqrt(2) * np.tensor([[1, 1], [1, -1]], requires_grad=True), wires=0)
        qml.RX(0.432, wires=0)
        qml.CNOT(wires=[0, 1])
        qml.probs(wires=[0])
        qml.expval(qml.PauliX(1))
        qml.var(qml.PauliY(2))
        qml.sample(qml.PauliZ(3))

    # If the tape is constructed with a QNode, only the parameters marked requires_grad=True
    # will appear
    circuit._trainable_params = [0]

    results = dev._execute_legacy(circuit)

    assert np.allclose(
        results[0], RESULT.get_value_by_result_type(result_types.Probability(target=[0]))
    )
    assert np.allclose(
        results[1],
        RESULT.get_value_by_result_type(
            result_types.Expectation(observable=Observable.X(), target=1)
        ),
    )
    assert np.allclose(
        results[2],
        RESULT.get_value_by_result_type(result_types.Variance(observable=Observable.Y(), target=2)),
    )
    assert np.allclose(
        results[3],
        RESULT.get_value_by_result_type(result_types.Sample(observable=Observable.Z(), target=3)),
    )
    assert dev.task == TASK
    EXPECTED_CIRC = (
        Circuit()
        .h(0)
        .unitary([0], 1 / np.sqrt(2) * np.array([[1, 1], [1, -1]]))
        .rx(0, 0.432)
        .cnot(0, 1)
        .i(2)
        .i(3)
        .probability(target=[0])
        .expectation(observable=Observable.X(), target=1)
        .variance(observable=Observable.Y(), target=2)
        .sample(observable=Observable.Z(), target=3)
    )
    mock_run.assert_called_with(
        EXPECTED_CIRC,
        s3_destination_folder=("foo", "bar"),
        shots=SHOTS,
        poll_timeout_seconds=AwsQuantumTask.DEFAULT_RESULTS_POLL_TIMEOUT,
        poll_interval_seconds=AwsQuantumTask.DEFAULT_RESULTS_POLL_INTERVAL,
        foo="bar",
        inputs={},
    )


CIRCUIT_1 = QuantumScript(
    ops=[
        qml.Hadamard(wires=0),
        qml.CNOT(wires=[0, 1]),
        qml.RX(0.432, wires=0),
        qml.RY(0.543, wires=0),
    ],
    measurements=[qml.expval(qml.PauliX(1))],
)
CIRCUIT_1.trainable_params = [0]

CIRCUIT_2 = QuantumScript(
    ops=[
        qml.Hadamard(wires=0),
        qml.CNOT(wires=[0, 1]),
        qml.RX(0.432, wires=0),
        qml.RY(0.543, wires=0),
    ],
    measurements=[qml.expval(2 * qml.PauliX(0) @ qml.PauliY(1))],
)
CIRCUIT_2.trainable_params = [0, 1]

CIRCUIT_3 = QuantumScript(
    ops=[
        qml.Hadamard(wires=0),
        qml.CNOT(wires=[0, 1]),
        qml.RX(0.432, wires=0),
        qml.RY(0.543, wires=0),
    ],
    measurements=[
        qml.expval(2 * qml.PauliX(0) @ qml.PauliY(1) + 0.75 * qml.PauliY(0) @ qml.PauliZ(1)),
    ],
)
CIRCUIT_3.trainable_params = [0, 1]

CIRCUIT_4 = QuantumScript(
    ops=[
        qml.Hadamard(wires=0),
        qml.CNOT(wires=[0, 1]),
        qml.RX(0.432, wires=0),
        qml.RY(0.543, wires=0),
    ],
    measurements=[qml.expval(qml.PauliX(1))],
)
CIRCUIT_4.trainable_params = []

PARAMS_5 = np.array([0.432, 0.543], requires_grad=True)
CIRCUIT_5 = QuantumScript(
    ops=[
        qml.Hadamard(wires=0),
        qml.CNOT(wires=[0, 1]),
        qml.RX(PARAMS_5[0], wires=0),
        qml.RY(PARAMS_5[1], wires=0),
    ],
    measurements=[qml.var(qml.PauliX(0) @ qml.PauliY(1))],
)
CIRCUIT_5.trainable_params = [0, 1]

PARAM_6 = np.tensor(0.432, requires_grad=True)
CIRCUIT_6 = QuantumScript(
    ops=[
        qml.Hadamard(wires=0),
        qml.QubitUnitary(
            1 / np.sqrt(2) * np.tensor([[1, 1], [1, -1]], requires_grad=True), wires=0
        ),
        qml.RX(PARAM_6, wires=0),
        qml.QubitUnitary(1 / np.sqrt(2) * anp.array([[1, 1], [1, -1]]), wires=0),
        qml.CNOT(wires=[0, 1]),
    ],
    measurements=[qml.expval(qml.PauliX(1))],
)


@patch.object(AwsDevice, "run")
@pytest.mark.parametrize(
    "pl_circ, expected_braket_circ, wires, expected_inputs, result_types, expected_pl_result",
    [
        (
            CIRCUIT_1,
            Circuit()
            .h(0)
            .cnot(0, 1)
            .rx(0, FreeParameter("p_0"))
            .ry(0, 0.543)
            .adjoint_gradient(observable=Observable.X(), target=1, parameters=["p_0"]),
            2,
            {"p_0": 0.432},
            [
                {
                    "type": {
                        "observable": "x()",
                        "targets": [[0]],
                        "parameters": ["p_0", "p_1"],
                        "type": "adjoint_gradient",
                    },
                    "value": {
                        "gradient": {"p_0": -0.194399, "p_1": 0.9316158},
                        "expectation": 0.0,
                    },
                },
            ],
            [
                (
                    np.tensor([0.0], requires_grad=True),
                    np.tensor([-0.194399, 0.9316158], requires_grad=True),
                )
            ],
        ),
        (
            CIRCUIT_2,
            Circuit()
            .h(0)
            .cnot(0, 1)
            .rx(0, FreeParameter("p_0"))
            .ry(0, FreeParameter("p_1"))
            .adjoint_gradient(
                observable=(2 * Observable.X() @ Observable.Y()),
                target=[0, 1],
                parameters=["p_0", "p_1"],
            ),
            2,
            {"p_0": 0.432, "p_1": 0.543},
            [
                {
                    "type": {
                        "observable": "2.0 * x() @ y()",
                        "targets": [[0, 1]],
                        "parameters": ["p_0", "p_1"],
                        "type": "adjoint_gradient",
                    },
                    "value": {
                        "gradient": {"p_0": -0.01894799, "p_1": 0.9316158},
                        "expectation": 0.0,
                    },
                },
            ],
            [
                (
                    np.tensor([0.0], requires_grad=True),
                    np.tensor([-0.01894799, 0.9316158], requires_grad=True),
                )
            ],
        ),
        (
            CIRCUIT_3,
            Circuit()
            .h(0)
            .cnot(0, 1)
            .rx(0, FreeParameter("p_0"))
            .ry(0, FreeParameter("p_1"))
            .adjoint_gradient(
                observable=(
                    2 * Observable.X() @ Observable.Y() + 0.75 * Observable.Y() @ Observable.Z()
                ),
                target=[[0, 1], [0, 1]],
                parameters=["p_0", "p_1"],
            ),
            2,
            {"p_0": 0.432, "p_1": 0.543},
            [
                {
                    "type": {
                        "observable": "2.0 * x() @ y() + .75 * y() @ z()",
                        "targets": [[0, 1], [0, 1]],
                        "parameters": ["p_0", "p_1"],
                        "type": "adjoint_gradient",
                    },
                    "value": {
                        "gradient": {"p_0": -0.01894799, "p_1": 0.9316158},
                        "expectation": 0.0,
                    },
                },
            ],
            [
                (
                    np.tensor([0.0], requires_grad=True),
                    np.tensor([-0.01894799, 0.9316158], requires_grad=True),
                )
            ],
        ),
    ],
)
def test_execute_with_gradient(
    mock_run,
    pl_circ,
    expected_braket_circ,
    wires,
    expected_inputs,
    result_types,
    expected_pl_result,
):
    task = Mock()
    type(task).id = PropertyMock(return_value="task_arn")
    task.state.return_value = "COMPLETED"
    task.result.return_value = get_test_result_object(rts=result_types)
    mock_run.return_value = task
    dev = _aws_device(wires=wires, foo="bar", shots=0, device_type=AwsDeviceType.SIMULATOR)

    results = dev.execute(pl_circ, compute_gradient=True)

    assert dev.task == task

    mock_run.assert_called_with(
        expected_braket_circ,
        s3_destination_folder=("foo", "bar"),
        shots=0,
        poll_timeout_seconds=AwsQuantumTask.DEFAULT_RESULTS_POLL_TIMEOUT,
        poll_interval_seconds=AwsQuantumTask.DEFAULT_RESULTS_POLL_INTERVAL,
        foo="bar",
        inputs=expected_inputs,
    )
    assert (results[0] == expected_pl_result[0][0]).all()
    assert (results[1] == expected_pl_result[0][1]).all()


@patch.object(AwsDevice, "run")
def test_execute_tracker(mock_run):
    """Asserts tracker stores information during execute when active"""
    mock_run.side_effect = [TASK, SIM_TASK, SIM_TASK, TASK]
    dev = _aws_device(wires=4, foo="bar")

    with QuantumTape() as circuit:
        qml.Hadamard(wires=0)
        qml.probs(wires=(0,))

    callback = Mock()
    with qml.Tracker(dev, callback=callback) as tracker:
        dev.execute(circuit)
        dev.execute(circuit)
        dev.execute(circuit)
    dev.execute(circuit)

    latest = {
        "executions": 1,
        "shots": SHOTS,
        "braket_task_id": "task_arn",
        "braket_simulator_ms": 1234,
        "braket_simulator_billed_ms": 3000,
    }
    history = {
        "executions": [1, 1, 1],
        "shots": [SHOTS, SHOTS, SHOTS],
        "braket_task_id": ["task_arn", "task_arn", "task_arn"],
        "braket_simulator_ms": [1234, 1234],
        "braket_simulator_billed_ms": [3000, 3000],
    }
    totals = {
        "executions": 3,
        "shots": 3 * SHOTS,
        "braket_simulator_ms": 2468,
        "braket_simulator_billed_ms": 6000,
    }
    assert tracker.latest == latest
    assert tracker.history == history
    assert tracker.totals == totals

    callback.assert_called_with(latest=latest, history=history, totals=totals)


def _set_name(self, *args, **kwargs):
    self._name = "name"
    return None


@patch.object(AwsDevice, "__init__", _set_name)
@patch.object(AwsDevice, "aws_session", new_callable=mock.PropertyMock)
@patch.object(AwsDevice, "type", new_callable=mock.PropertyMock)
@patch.object(AwsDevice, "properties")
@pytest.mark.parametrize(
    "action_props, shots, expected_use_grouping",
    [
        (
            OpenQASMDeviceActionProperties.parse_raw(
                json.dumps(
                    {
                        "actionType": "braket.ir.openqasm.program",
                        "version": ["1"],
                        "supportedOperations": ["rx", "ry", "h", "cy", "cnot", "unitary"],
                        "supportedResultTypes": [
                            {
                                "name": "StateVector",
                                "observables": None,
                                "minShots": 0,
                                "maxShots": 0,
                            },
                        ],
                    }
                )
            ),
            0,
            True,
        ),
        (
            OpenQASMDeviceActionProperties.parse_raw(
                json.dumps(
                    {
                        "actionType": "braket.ir.openqasm.program",
                        "version": ["1"],
                        "supportedOperations": ["rx", "ry", "h", "cy", "cnot", "unitary"],
                        "supportedResultTypes": [
                            {
                                "name": "StateVector",
                                "observables": None,
                                "minShots": 0,
                                "maxShots": 0,
                            },
                            {
                                "name": "AdjointGradient",
                                "observables": ["x", "y", "z", "h", "i"],
                                "minShots": 0,
                                "maxShots": 0,
                            },
                        ],
                    }
                )
            ),
            10,
            True,
        ),
        (
            OpenQASMDeviceActionProperties.parse_raw(
                json.dumps(
                    {
                        "actionType": "braket.ir.openqasm.program",
                        "version": ["1"],
                        "supportedOperations": ["rx", "ry", "h", "cy", "cnot", "unitary"],
                        "supportedResultTypes": [
                            {
                                "name": "StateVector",
                                "observables": None,
                                "minShots": 0,
                                "maxShots": 0,
                            },
                            {
                                "name": "AdjointGradient",
                                "observables": ["x", "y", "z", "h", "i"],
                                "minShots": 0,
                                "maxShots": 0,
                            },
                        ],
                    }
                )
            ),
            0,
            # Should be disabled only when AdjGrad is present and shots = 0
            False,
        ),
    ],
)
def test_use_grouping(
    properties_mock, type_mock, session_mock, action_props, shots, expected_use_grouping
):
    """Tests that grouping is enabled except when AdjointGradient is present"""
    properties_mock.action = {DeviceActionType.OPENQASM: action_props}
    properties_mock.return_value.action.return_value = {DeviceActionType.OPENQASM: action_props}
    type_mock.return_value = AwsDeviceType.SIMULATOR
    device = BraketAwsQubitDevice(
        wires=1,
        device_arn=DEVICE_ARN,
        aws_session=Mock(),
        shots=shots,
    )
    assert device.use_grouping == expected_use_grouping


def test_pl_to_braket_circuit():
    """Tests that a PennyLane circuit is correctly converted into a Braket circuit"""
    dev = _aws_device(wires=2, foo="bar")

    with QuantumTape() as tape:
        qml.RX(0.2, wires=0)
        qml.RX(0.3, wires=1)
        qml.CNOT(wires=[0, 1])
        qml.expval(qml.PauliZ(0))

    braket_circuit_true = (
        Circuit()
        .rx(0, 0.2)
        .rx(1, 0.3)
        .cnot(0, 1)
        .add_result_type(result_types.Expectation(observable=Observable.Z(), target=0))
    )

    braket_circuit = dev._pl_to_braket_circuit(tape)

    assert braket_circuit_true == braket_circuit


def test_pl_to_braket_circuit_compute_gradient():
    """Tests that a PennyLane circuit is correctly converted into a Braket circuit
    with a gradient and unique parameters when compute_gradient is True"""
    dev = _aws_device(wires=2, foo="bar")

    with QuantumTape() as tape:
        qml.RX(0.2, wires=0)
        qml.RX(0.3, wires=1)
        qml.CNOT(wires=[0, 1])
        qml.expval(qml.PauliZ(0))

    expected_braket_circuit = (
        Circuit()
        .rx(0, FreeParameter("p_0"))
        .rx(1, FreeParameter("p_1"))
        .cnot(0, 1)
        .add_result_type(
            result_types.AdjointGradient(
                observable=Observable.Z(), target=0, parameters=["p_0", "p_1"]
            )
        )
    )

    actual_braket_circuit = dev._pl_to_braket_circuit(
        tape,
        compute_gradient=True,
        trainable_indices=frozenset(dev._get_trainable_parameters(tape).keys()),
    )

    assert expected_braket_circuit == actual_braket_circuit


def test_pl_to_braket_circuit_compute_gradient_hamiltonian_tensor_product_terms():
    """Tests that a PennyLane circuit is correctly converted into a Braket circuit"""
    """when the Hamiltonian has multiple tensor product ops and we compute the gradient"""
    dev = _aws_device(wires=2, foo="bar")

    with QuantumTape() as tape:
        qml.RX(0.2, wires=0)
        qml.RX(0.3, wires=1)
        qml.CNOT(wires=[0, 1])
        qml.expval(
            qml.Hamiltonian(
                (2, 3),
                (
                    qml.PauliX(wires=0) @ qml.PauliX(wires=1),
                    qml.PauliY(wires=0) @ qml.PauliY(wires=1),
                ),
            )
        )

    braket_obs = 2 * Observable.X() @ Observable.X() + 3 * Observable.Y() @ Observable.Y()
    braket_circuit_true = (
        Circuit()
        .rx(0, FreeParameter("p_0"))
        .rx(1, FreeParameter("p_1"))
        .cnot(0, 1)
        .add_result_type(
            result_types.AdjointGradient(
                observable=braket_obs, target=[[0, 1], [0, 1]], parameters=["p_0", "p_1"]
            )
        )
    )

    braket_circuit = dev._pl_to_braket_circuit(
        tape,
        compute_gradient=True,
        trainable_indices=frozenset(dev._get_trainable_parameters(tape).keys()),
    )

    assert braket_circuit_true == braket_circuit


def test_pl_to_braket_circuit_gradient_fails_with_multiple_observables():
    """Tests that a PennyLane circuit is correctly converted into a Braket circuit
    with a gradient and unique parameters when compute_gradient is True"""
    dev = _aws_device(wires=2, foo="bar")

    with QuantumTape() as tape:
        qml.RX(0.2, wires=0)
        qml.RX(0.3, wires=1)
        qml.CNOT(wires=[0, 1])
        qml.expval(qml.PauliZ(0))
        qml.expval(qml.PauliZ(0))
    with pytest.raises(
        ValueError,
        match="Braket can only compute gradients for circuits with a single expectation"
        " observable, not ",
    ):
        dev._pl_to_braket_circuit(tape, compute_gradient=True)


def test_pl_to_braket_circuit_gradient_fails_with_invalid_observable():
    """Tests that a PennyLane circuit is correctly converted into a Braket circuit
    with a gradient and unique parameters when compute_gradient is True"""
    dev = _aws_device(wires=2, foo="bar")

    with QuantumTape() as tape:
        qml.RX(0.2, wires=0)
        qml.RX(0.3, wires=1)
        qml.CNOT(wires=[0, 1])
        qml.var(qml.PauliZ(0))
    with pytest.raises(
        ValueError,
        match="Braket can only compute gradients for circuits with a single expectation"
        " observable, not a",
    ):
        dev._pl_to_braket_circuit(tape, compute_gradient=True)


def test_pl_to_braket_circuit_hamiltonian():
    """Tests that a PennyLane circuit is correctly converted into a Braket circuit"""
    dev = _aws_device(wires=2, foo="bar")

    with QuantumTape() as tape:
        qml.RX(0.2, wires=0)
        qml.RX(0.3, wires=1)
        qml.CNOT(wires=[0, 1])
        qml.expval(qml.Hamiltonian((2, 3), (qml.PauliX(wires=0), qml.PauliY(wires=1))))

    braket_circuit_true = (
        Circuit()
        .rx(0, 0.2)
        .rx(1, 0.3)
        .cnot(0, 1)
        .expectation(Observable.X(), [0])
        .expectation(Observable.Y(), [1])
    )

    braket_circuit = dev._pl_to_braket_circuit(tape)

    assert braket_circuit_true == braket_circuit


def test_pl_to_braket_circuit_hamiltonian_tensor_product_terms():
    """Tests that a PennyLane circuit is correctly converted into a Braket circuit"""
    """when the Hamiltonian has multiple tensor product ops"""
    dev = _aws_device(wires=2, foo="bar")

    with QuantumTape() as tape:
        qml.RX(0.2, wires=0)
        qml.RX(0.3, wires=1)
        qml.CNOT(wires=[0, 1])
        qml.expval(
            qml.Hamiltonian(
                (2, 3),
                (
                    qml.PauliX(wires=0) @ qml.PauliX(wires=1),
                    qml.PauliY(wires=0) @ qml.PauliY(wires=1),
                ),
            )
        )

    braket_circuit_true = (
        Circuit()
        .rx(0, 0.2)
        .rx(1, 0.3)
        .cnot(0, 1)
        .expectation(Observable.X() @ Observable.X(), [0, 1])
        .expectation(Observable.Y() @ Observable.Y(), [0, 1])
    )

    braket_circuit = dev._pl_to_braket_circuit(tape)

    assert braket_circuit_true == braket_circuit


def test_bad_statistics():
    """Test if a QuantumFunctionError is raised for an invalid return type"""
    dev = _aws_device(wires=1, foo="bar")
    observable = qml.Identity(wires=0, do_queue=False)
    observable.return_type = None

    with pytest.raises(QuantumFunctionError, match="Unsupported return type specified"):
        dev.statistics(None, [observable])


def test_batch_execute_non_parallel(monkeypatch):
    """Test if the batch_execute() method simply calls the inherited method if parallel=False"""
    dev = _aws_device(wires=2, foo="bar", parallel=False)
    assert dev.parallel is False

    with monkeypatch.context() as m:
        m.setattr(QubitDevice, "batch_execute", lambda self, circuits: 1967)
        res = dev.batch_execute([])
        assert res == 1967


@patch.object(AwsDevice, "run")
def test_batch_execute_non_parallel_tracker(mock_run):
    """Tests tracking for a non-parallel batch"""
    mock_run.return_value = TASK
    dev = _aws_device(wires=2, foo="bar", parallel=False)

    with QuantumTape() as circuit:
        qml.Hadamard(wires=0)
        qml.probs(wires=(0,))

    callback = Mock()
    with qml.Tracker(dev, callback=callback) as tracker:
        dev.batch_execute([circuit, circuit])
    dev.batch_execute([circuit])

    latest = {"batches": 1, "batch_len": 2}
    history = {
        "executions": [1, 1],
        "shots": [SHOTS, SHOTS],
        "batches": [1],
        "batch_len": [2],
        "braket_task_id": ["task_arn", "task_arn"],
    }
    totals = {"executions": 2, "shots": 2 * SHOTS, "batches": 1, "batch_len": 2}
    assert tracker.latest == latest
    assert tracker.history == history
    assert tracker.totals == totals

    callback.assert_called_with(latest=latest, history=history, totals=totals)


@patch.object(AwsDevice, "run_batch")
def test_batch_execute_parallel(mock_run_batch):
    """Test batch_execute(parallel=True) correctly calls batch execution methods in Braket SDK"""
    mock_run_batch.return_value = TASK_BATCH
    dev = _aws_device(wires=4, foo="bar", parallel=True)
    assert dev.parallel is True

    with QuantumTape() as circuit:
        qml.Hadamard(wires=0)
        qml.CNOT(wires=[0, 1])
        qml.probs(wires=[0])
        qml.expval(qml.PauliX(1))
        qml.var(qml.PauliY(2))
        qml.sample(qml.PauliZ(3))

    circuits = [circuit, circuit]
    batch_results = dev.batch_execute(circuits)
    for results in batch_results:
        assert np.allclose(
            results[0], RESULT.get_value_by_result_type(result_types.Probability(target=[0]))
        )
        assert np.allclose(
            results[1],
            RESULT.get_value_by_result_type(
                result_types.Expectation(observable=Observable.X(), target=1)
            ),
        )
        assert np.allclose(
            results[2],
            RESULT.get_value_by_result_type(
                result_types.Variance(observable=Observable.Y(), target=2)
            ),
        )
        assert np.allclose(
            results[3],
            RESULT.get_value_by_result_type(
                result_types.Sample(observable=Observable.Z(), target=3)
            ),
        )

    mock_run_batch.assert_called_with(
        [CIRCUIT, CIRCUIT],
        s3_destination_folder=("foo", "bar"),
        shots=SHOTS,
        max_parallel=None,
        max_connections=AwsQuantumTaskBatch.MAX_CONNECTIONS_DEFAULT,
        poll_timeout_seconds=AwsQuantumTask.DEFAULT_RESULTS_POLL_TIMEOUT,
        poll_interval_seconds=AwsQuantumTask.DEFAULT_RESULTS_POLL_INTERVAL,
        foo="bar",
    )


@patch.object(AwsDevice, "run_batch")
def test_batch_execute_parallel_tracker(mock_run_batch):
    """Asserts tracker updates during parallel execution"""

    mock_run_batch.return_value = TASK_BATCH
    type(TASK_BATCH).unsuccessful = PropertyMock(return_value={})
    dev = _aws_device(wires=1, foo="bar", parallel=True)

    with QuantumTape() as circuit:
        qml.Hadamard(wires=0)
        qml.probs(wires=(0,))

    circuits = [circuit, circuit]

    callback = Mock()
    with qml.Tracker(dev, callback=callback) as tracker:
        dev.batch_execute(circuits)
    dev.batch_execute(circuits)

    latest = {"batches": 1, "executions": 2, "shots": 2 * SHOTS}
    history = {
        "batches": [1],
        "executions": [2],
        "shots": [2 * SHOTS],
        "braket_task_id": ["task_arn", "task_arn"],
    }
    totals = {"batches": 1, "executions": 2, "shots": 2 * SHOTS}
    assert tracker.latest == latest
    assert tracker.history == history
    assert tracker.totals == totals

    callback.assert_called_with(latest=latest, history=history, totals=totals)


@patch.object(AwsDevice, "run_batch")
def test_batch_execute_partial_fail_parallel_tracker(mock_run_batch):
    """Asserts tracker updates during a partial failure of parallel execution"""

    FAIL_TASK = Mock()
    FAIL_TASK.result.return_value = None
    type(FAIL_TASK).id = PropertyMock(return_value="failed_task_arn")
    FAIL_TASK.state.return_value = "FAILED"
    FAIL_BATCH = Mock()
    FAIL_BATCH.results.side_effect = RuntimeError("tasks failed to complete")
    type(FAIL_BATCH).tasks = PropertyMock(return_value=[SIM_TASK, FAIL_TASK])
    type(FAIL_BATCH).unsuccessful = PropertyMock(return_value={"failed_task_arn"})

    mock_run_batch.return_value = FAIL_BATCH
    dev = _aws_device(wires=1, foo="bar", parallel=True)

    with QuantumTape() as circuit:
        qml.Hadamard(wires=0)
        qml.probs(wires=(0,))

    circuits = [circuit, circuit]

    callback = Mock()
    try:
        with qml.Tracker(dev, callback=callback) as tracker:
            dev.batch_execute(circuits)
        dev.batch_execute(circuits)
    except RuntimeError:
        pass

    latest = {"batches": 1, "executions": 1, "shots": 1 * SHOTS}
    history = {
        "batches": [1],
        "executions": [1],
        "shots": [1 * SHOTS],
        "braket_task_id": ["task_arn"],
        "braket_failed_task_id": ["failed_task_arn"],
        "braket_simulator_ms": [1234],
        "braket_simulator_billed_ms": [3000],
    }
    totals = {
        "batches": 1,
        "executions": 1,
        "shots": 1 * SHOTS,
        "braket_simulator_ms": 1234,
        "braket_simulator_billed_ms": 3000,
    }
    assert tracker.latest == latest
    assert tracker.history == history
    assert tracker.totals == totals

    callback.assert_called_with(latest=latest, history=history, totals=totals)


@pytest.mark.parametrize("old_return_type", [True, False])
@patch.object(AwsDevice, "run")
def test_execute_all_samples(mock_run, old_return_type):
    result = GateModelQuantumTaskResult.from_string(
        json.dumps(
            {
                "braketSchemaHeader": {
                    "name": "braket.task_result.gate_model_task_result",
                    "version": "1",
                },
                "measurements": [[0, 0, 1], [1, 0, 1], [1, 1, 0], [0, 0, 0]],
                "resultTypes": [
                    {
                        "type": {"observable": ["h", "i"], "targets": [0, 1], "type": "sample"},
                        "value": [1, -1, 1, 1],
                    },
                    {
                        "type": {
                            "observable": [[[[0.0, 0.0], [1.0, 0.0]], [[1.0, 0.0], [0.0, 0.0]]]],
                            "targets": [2],
                            "type": "sample",
                        },
                        "value": [1, -1, 1, 1],
                    },
                ],
                "measuredQubits": [0, 1, 3],
                "taskMetadata": {
                    "braketSchemaHeader": {
                        "name": "braket.task_result.task_metadata",
                        "version": "1",
                    },
                    "id": "task_arn",
                    "shots": 0,
                    "deviceId": "default",
                },
                "additionalMetadata": {
                    "action": {
                        "braketSchemaHeader": {
                            "name": "braket.ir.openqasm.program",
                            "version": "1",
                        },
                        "source": "qubit[2] q; cnot q[0], q[1]; measure q;",
                    },
                },
            }
        )
    )
    task = Mock()
    task.result.return_value = result
    mock_run.return_value = task
    dev = _aws_device(wires=3)

    with QuantumTape() as circuit:
        qml.Hadamard(wires=0)
        qml.CNOT(wires=[0, 1])
        qml.sample(qml.Hadamard(0) @ qml.Identity(1))
        qml.sample(qml.Hermitian(np.array([[0, 1], [1, 0]]), wires=[2]))

    if old_return_type:
        qml.disable_return()
    results = dev.execute(circuit)
    qml.enable_return()

    assert len(results) == 2
    assert results[0].shape == (4,)
    assert results[1].shape == (4,)


@pytest.mark.parametrize("old_return_type", [True, False])
@patch.object(AwsDevice, "run")
def test_execute_some_samples(mock_run, old_return_type):
    """Tests that a combination with sample returns correctly and does not put single-number
    results in superflous arrays"""
    result = GateModelQuantumTaskResult.from_string(
        json.dumps(
            {
                "braketSchemaHeader": {
                    "name": "braket.task_result.gate_model_task_result",
                    "version": "1",
                },
                "measurements": [[0, 0, 1], [1, 0, 1], [1, 1, 0], [0, 0, 0]],
                "resultTypes": [
                    {
                        "type": {"observable": ["h", "i"], "targets": [0, 1], "type": "sample"},
                        "value": [1, -1, 1, 1],
                    },
                    {
                        "type": {"observable": ["z"], "targets": [2], "type": "expectation"},
                        "value": 0.0,
                    },
                ],
                "measuredQubits": [0, 1, 3],
                "taskMetadata": {
                    "braketSchemaHeader": {
                        "name": "braket.task_result.task_metadata",
                        "version": "1",
                    },
                    "id": "task_arn",
                    "shots": 0,
                    "deviceId": "default",
                },
                "additionalMetadata": {
                    "action": {
                        "braketSchemaHeader": {
                            "name": "braket.ir.openqasm.program",
                            "version": "1",
                        },
                        "source": "qubit[2] q; cnot q[0], q[1]; measure q;",
                    },
                },
            }
        )
    )
    if old_return_type:
        qml.disable_return()
    task = Mock()
    task.result.return_value = result
    mock_run.return_value = task
    dev = _aws_device(wires=3)

    with QuantumTape() as circuit:
        qml.Hadamard(wires=0)
        qml.CNOT(wires=[0, 1])
        qml.sample(qml.Hadamard(0) @ qml.Identity(1))
        qml.expval(qml.PauliZ(2))

    results = dev.execute(circuit)
    qml.enable_return()

    assert len(results) == 2
    assert results[0].shape == (4,)
    assert isinstance(results[0], np.ndarray)
    assert results[1] == 0.0


@patch.object(AwsDevice, "type", new_callable=mock.PropertyMock)
@patch.object(AwsDevice, "name", new_callable=mock.PropertyMock)
def test_non_circuit_device(name_mock, type_mock):
    """Tests that BraketDevice cannot be instantiated with a non-circuit AwsDevice"""
    device_name = "name"
    name_mock.return_value = device_name
    type_mock.return_value = AwsDeviceType.SIMULATOR
    does_not_support_circuits = f"Device {device_name} does not support quantum circuits"
    with pytest.raises(ValueError, match=does_not_support_circuits):
        _bad_aws_device(wires=2)


def test_simulator_default_shots():
    """Tests that simulator devices are analytic if ``shots`` is not supplied"""
    dev = _aws_device(wires=2, device_type=AwsDeviceType.SIMULATOR, shots=Shots.DEFAULT)
    assert dev.shots is None
    assert dev.analytic


def test_simulator_0_shots():
    """Tests that simulator devices are analytic if ``shots`` is zero"""
    dev = _aws_device(wires=2, device_type=AwsDeviceType.SIMULATOR, shots=0)
    assert dev.shots is None
    assert dev.analytic


def test_simulator_none_shots():
    """Tests that simulator devices are analytic if ``shots`` is None"""
    dev = _aws_device(wires=2, device_type=AwsDeviceType.SIMULATOR, shots=None)
    assert dev.shots is None
    assert dev.analytic


@pytest.mark.parametrize("backend", ["default", "braket_sv", "braket_dm"])
def test_local_default_shots(backend):
    """Tests that simulator devices are analytic if ``shots`` is not supplied"""
    dev = BraketLocalQubitDevice(wires=2, backend=backend)
    assert dev.shots is None
    assert dev.analytic


@pytest.mark.parametrize("backend", ["default", "braket_sv", "braket_dm"])
def test_local_zero_shots(backend):
    """Test that the local simulator device is analytic if ``shots=0``"""
    dev = BraketLocalQubitDevice(wires=2, backend=backend, shots=0)
    assert dev.shots is None
    assert dev.analytic


@pytest.mark.parametrize("backend", ["default", "braket_sv", "braket_dm"])
def test_local_none_shots(backend):
    """Tests that the simulator devices are analytic if ``shots`` is specified to be `None`."""
    dev = BraketLocalQubitDevice(wires=2, backend=backend, shots=None)
    assert dev.shots is None
    assert dev.analytic


@patch.object(LocalSimulator, "run")
@pytest.mark.parametrize("shots", [0, 1000])
@pytest.mark.parametrize("backend", ["default", "braket_sv", "braket_dm"])
def test_local_qubit_execute(mock_run, shots, backend):
    """Tests that the local qubit device is run with the correct arguments"""
    mock_run.return_value = TASK
    dev = BraketLocalQubitDevice(wires=4, backend=backend, shots=shots, foo="bar")

    with QuantumTape() as circuit:
        qml.Hadamard(wires=0)
        qml.CNOT(wires=[0, 1])
        qml.probs(wires=[0])
        qml.expval(qml.PauliX(1))
        qml.var(qml.PauliY(2))
        qml.sample(qml.PauliZ(3))

    dev.execute(circuit)
    mock_run.assert_called_with(CIRCUIT, shots=shots, foo="bar", inputs={})


def test_qpu_default_shots():
    """Tests that QPU devices have the right default value for ``shots``"""
    dev = _aws_device(wires=2, shots=Shots.DEFAULT)
    assert dev.shots == AwsDevice.DEFAULT_SHOTS_QPU
    assert not dev.analytic


@pytest.mark.xfail(raises=ValueError)
def test_qpu_0_shots():
    """Tests that QPUs can not be instantiated with 0 shots"""
    _aws_device(wires=2, shots=0)


@pytest.mark.xfail(raises=ValueError)
def test_invalid_device_type():
    """Tests that BraketDevice cannot be instantiated with an unknown device type"""
    _aws_device(wires=2, device_type="foo", shots=None)


def test_wires():
    """Test if the apply method supports custom wire labels"""

    wires = ["A", 0, "B", -1]
    dev = _aws_device(wires=wires, device_type=AwsDeviceType.SIMULATOR, shots=None)

    ops = [qml.RX(0.1, wires="A"), qml.CNOT(wires=[0, "B"]), qml.RY(0.3, wires=-1)]
    target_wires = [[0], [1, 2], [3]]
    circ = dev.apply(ops)

    for op, targets in zip(circ.instructions, target_wires):
        wires = op.target
        for w, t in zip(wires, targets):
            assert w == t


def test_supported_ops_set(monkeypatch):
    """Test that the supported operations are set correctly when the device is
    created."""

    test_ops = ["TestOperation"]
    with monkeypatch.context() as m:
        m.setattr(
            braket.pennylane_plugin.braket_device,
            "supported_operations",
            lambda x, verbatim=False: test_ops,
        )
        dev = _aws_device(wires=2)
        assert dev.operations == test_ops


def test_projection():
    """Test that the Projector observable is correctly supported."""
    wires = 2
    dev = BraketLocalQubitDevice(wires=wires)

    thetas = [1.5, 1.6]
    p_01 = np.cos(thetas[0] / 2) ** 2 * np.sin(thetas[1] / 2) ** 2
    p_10 = np.sin(thetas[0] / 2) ** 2 * np.cos(thetas[1] / 2) ** 2

    def f(thetas, **kwargs):
        [qml.RY(thetas[i], wires=i) for i in range(wires)]

    projector_01_bs = qml.Projector([0, 1], wires=range(wires))
    projector_01_sv = qml.Projector([0, 1, 0, 0], wires=range(wires))
    projector_10_bs = qml.Projector([1, 0], wires=range(wires))
    projector_10_sv = qml.Projector([0, 0, 1, 0], wires=range(wires))

    projectors = [projector_01_bs, projector_01_sv, projector_10_bs, projector_10_sv]
    expected = [p_01, p_01, p_10, p_10]

    @qml.qnode(dev)
    def qnode(thetas, measure_type, observable):
        f(thetas)
        return measure_type(observable)

    for proj, exp in zip(projectors, expected):
        expval = qnode(thetas, qml.expval, proj)
        assert np.allclose(expval, exp)

        var = qnode(thetas, qml.var, proj)
        assert np.allclose(var, exp - exp**2)

        samples = qnode(thetas, qml.sample, proj, shots=100).tolist()
        assert set(samples) == {0, 1}


@pytest.mark.xfail(raises=AttributeError)
def test_none_device():
    """Tests that an error is thrown when device is not given"""
    dev = DummyLocalQubitDevice(wires=2, device=None, shots=1000)

    with QuantumTape() as circuit:
        qml.Hadamard(wires=0)
        qml.CNOT(wires=[0, 1])
        qml.probs(wires=[0, 1])
    dev.execute(circuit)


@pytest.mark.xfail(raises=NotImplementedError)
def test_run_task_unimplemented():
    """Tests that an error is thrown when _run_task is not implemented"""
    dummy = DummyCircuitSimulator()
    dev = DummyLocalQubitDevice(wires=2, device=dummy, shots=1000)

    with QuantumTape() as circuit:
        qml.Hadamard(wires=0)
        qml.CNOT(wires=[0, 1])
        qml.probs(wires=[0, 1])
    dev.execute(circuit)


@patch("braket.pennylane_plugin.braket_device.AwsDevice")
def test_add_braket_user_agent_invoked(aws_device_mock):
    aws_device_mock_instance = aws_device_mock.return_value
    aws_device_mock_instance.properties.action = {DeviceActionType.OPENQASM: ACTION_PROPERTIES}
    aws_device_mock_instance.type = AwsDeviceType.SIMULATOR
    BraketAwsQubitDevice(wires=2, device_arn="foo", shots=10)
    expected_user_agent = f"BraketPennylanePlugin/{__version__}"
    aws_device_mock_instance.aws_session.add_braket_user_agent.assert_called_with(
        expected_user_agent
    )


@patch.object(AwsDevice, "run")
@pytest.mark.parametrize("old_return_type", [True, False])
@pytest.mark.parametrize(
    "pl_circ, expected_braket_circ, wires, expected_inputs, result_types, expected_pl_result",
    [
        (
            CIRCUIT_1,
            Circuit()
            .h(0)
            .cnot(0, 1)
            .rx(0, FreeParameter("p_0"))
            .ry(0, 0.543)
            .adjoint_gradient(observable=Observable.X(), target=1, parameters=["p_0"]),
            2,
            {"p_0": 0.432},
            [
                {
                    "type": {
                        "observable": "x()",
                        "targets": [[0]],
                        "parameters": ["p_0", "p_1"],
                        "type": "adjoint_gradient",
                    },
                    "value": {
                        "gradient": {"p_0": -0.194399, "p_1": 0.9316158},
                        "expectation": 0.0,
                    },
                },
            ],
            [np.tensor([0]), np.tensor([-0.194399, 0.9316158])],
        ),
        (
            CIRCUIT_4,
            Circuit()
            .h(0)
            .cnot(0, 1)
            .rx(0, 0.432)
            .ry(0, 0.543)
            .expectation(observable=Observable.X(), target=1),
            2,
            {},
            [
                {
                    "type": {"observable": ["x"], "targets": [1], "type": "expectation"},
                    "value": 0.0,
                }
            ],
            [np.tensor([0]), np.tensor([])],
        ),
        (
            CIRCUIT_6,
            Circuit()
            .h(0)
            .unitary([0], 1 / np.sqrt(2) * np.array([[1, 1], [1, -1]]))
            .rx(0, FreeParameter("p_1"))
            .unitary([0], 1 / np.sqrt(2) * anp.array([[1, 1], [1, -1]]))
            .cnot(0, 1)
            .adjoint_gradient(observable=Observable.X(), target=1, parameters=["p_0"]),
            2,
            {"p_1": 0.432},
            [
                {
                    "type": {
                        "observable": "x()",
                        "targets": [[0]],
                        "parameters": ["p_0", "p_1"],
                        "type": "adjoint_gradient",
                    },
                    "value": {
                        "gradient": {"p_0": -0.194399, "p_1": 0.9316158},
                        "expectation": 0.0,
                    },
                },
            ],
            [np.tensor([0]), np.tensor([-0.194399, 0.9316158])],
        ),
    ],
)
def test_execute_and_gradients(
    mock_run,
    pl_circ,
    expected_braket_circ,
    wires,
    expected_inputs,
    result_types,
    expected_pl_result,
    old_return_type,
):
    if old_return_type:
        qml.disable_return()
    task = Mock()
    type(task).id = PropertyMock(return_value="task_arn")
    task.state.return_value = "COMPLETED"
    task.result.return_value = get_test_result_object(rts=result_types)
    mock_run.return_value = task
    dev = _aws_device(
        wires=wires,
        foo="bar",
        shots=0,
        device_type=AwsDeviceType.SIMULATOR,
        device_arn="arn:aws:braket:::device/quantum-simulator/amazon/sv1",
    )

    results, jacs = dev.execute_and_gradients([pl_circ])
    qml.enable_return()

    assert dev.task == task
    mock_run.assert_called_with(
        expected_braket_circ,
        s3_destination_folder=("foo", "bar"),
        shots=0,
        poll_timeout_seconds=AwsQuantumTask.DEFAULT_RESULTS_POLL_TIMEOUT,
        poll_interval_seconds=AwsQuantumTask.DEFAULT_RESULTS_POLL_INTERVAL,
        foo="bar",
        inputs=expected_inputs,
    )

    # assert results & jacs are right
    assert (results == expected_pl_result[0]).all()
    assert (jacs == expected_pl_result[1]).all()


@patch("braket.pennylane_plugin.braket_device.param_shift")
@patch.object(AwsDevice, "run")
@pytest.mark.parametrize(
    "pl_circ, expected_braket_circ, wires, expected_inputs, result_types, expected_pl_result",
    [
        (
            CIRCUIT_5,
            Circuit()
            .h(0)
            .cnot(0, 1)
            .rx(0, 0.432)
            .ry(0, 0.543)
            .variance(observable=Observable.X() @ Observable.Y(), target=[0, 1]),
            2,
            {"p_1": 0.543},
            [
                {
                    "type": {"observable": ["x", "y"], "targets": [0, 1], "type": "variance"},
                    "value": 0.0,
                }
            ],
            [np.tensor([0]), np.tensor([0])],
        ),
    ],
)
def test_execute_and_gradients_non_adjoint(
    mock_run,
    mock_param_shift,
    pl_circ,
    expected_braket_circ,
    wires,
    expected_inputs,
    result_types,
    expected_pl_result,
):
    task = Mock()
    type(task).id = PropertyMock(return_value="task_arn")
    task.state.return_value = "COMPLETED"
    task.result.return_value = get_test_result_object(rts=result_types)
    mock_run.return_value = task

    grad = [1, 2]
    mock_param_shift.return_value = [pl_circ, pl_circ], lambda x: grad

    dev = _aws_device(
        wires=wires,
        foo="bar",
        shots=0,
        device_type=AwsDeviceType.SIMULATOR,
        device_arn="arn:aws:braket:::device/quantum-simulator/amazon/sv1",
    )

    results, jacs = dev.execute_and_gradients([pl_circ])
    assert dev.task == task
    mock_run.assert_called_with(
        expected_braket_circ,
        s3_destination_folder=("foo", "bar"),
        shots=0,
        poll_timeout_seconds=AwsQuantumTask.DEFAULT_RESULTS_POLL_TIMEOUT,
        poll_interval_seconds=AwsQuantumTask.DEFAULT_RESULTS_POLL_INTERVAL,
        foo="bar",
        inputs={},
    )

    # assert results & jacs are right
    assert (results == expected_pl_result[0]).all()
    assert np.allclose(jacs[0][0], grad[0])
    assert np.allclose(jacs[0][1], grad[1])
    assert len(jacs[0]) == len(grad)


def test_capabilities_class_and_instance_method():
    class_caps = BraketAwsQubitDevice.capabilities()
    instance_caps = _aws_device(wires=2).capabilities()
    expected_caps = {
        "model": "qubit",
        "supports_broadcasting": False,
        "supports_finite_shots": True,
        "supports_tensor_observables": True,
        "returns_probs": True,
    }
    assert class_caps == expected_caps
    # the instance should not have provides_jacobian, even though AdjointGradient is in the
    # supported result types, because shots != 0
    assert instance_caps == expected_caps


def test_capabilities_adjoint_shots_0():
    instance_caps = _aws_device(
        wires=2, device_type=AwsDeviceType.SIMULATOR, shots=0
    ).capabilities()
    expected_caps = {
        "model": "qubit",
        "supports_broadcasting": False,
        "supports_finite_shots": True,
        "supports_tensor_observables": True,
        "returns_probs": True,
        # the instance should have provides_jacobian because AdjointGradient is in the
        # supported result types and shots == 0
        "provides_jacobian": True,
    }
    assert instance_caps == expected_caps


class DummyLocalQubitDevice(BraketQubitDevice):
    short_name = "dummy"


class DummyCircuitSimulator(BraketSimulator):
    def run(
        self, program: ir.openqasm.Program, qubits: int, shots: Optional[int], *args, **kwargs
    ) -> Dict[str, Any]:
        self._shots = shots
        self._qubits = qubits
        return GATE_MODEL_RESULT

    @property
    def properties(self) -> GateModelSimulatorDeviceCapabilities:
        name = "braket.device_schema.simulators.gate_model_simulator_paradigm_properties"
        input_json = {
            "braketSchemaHeader": {
                "name": "braket.device_schema.simulators.gate_model_simulator_device_capabilities",
                "version": "1",
            },
            "service": {
                "braketSchemaHeader": {
                    "name": "braket.device_schema.device_service_properties",
                    "version": "1",
                },
                "executionWindows": [
                    {
                        "executionDay": "Everyday",
                        "windowStartHour": "09:00",
                        "windowEndHour": "11:00",
                    }
                ],
                "shotsRange": [1, 10],
                "deviceCost": {"price": 0.25, "unit": "minute"},
                "deviceDocumentation": {
                    "imageUrl": "image_url",
                    "summary": "Summary on the device",
                    "externalDocumentationUrl": "external doc link",
                },
                "deviceLocation": "us-east-1",
                "updatedAt": "2020-06-16T19:28:02.869136",
            },
            "action": {
                "braket.ir.openqasm.program": {
                    "actionType": "braket.ir.openqasm.program",
                    "version": ["1"],
                    "supportedOperations": ["x", "y", "h", "cnot"],
                    "supportedResultTypes": [
                        {
                            "name": "resultType1",
                            "observables": ["observable1"],
                            "minShots": 2,
                            "maxShots": 4,
                        }
                    ],
                }
            },
            "paradigm": {
                "braketSchemaHeader": {
                    "name": name,
                    "version": "1",
                },
                "qubitCount": 31,
            },
            "deviceParameters": {},
        }
        return GateModelSimulatorDeviceCapabilities.parse_obj(input_json)


@patch.object(AwsDevice, "__init__", _set_name)
@patch.object(AwsDevice, "aws_session", new_callable=mock.PropertyMock)
@patch.object(AwsDevice, "type", new_callable=mock.PropertyMock)
@patch.object(AwsDevice, "properties")
def _aws_device(
    properties_mock,
    type_mock,
    session_mock,
    wires,
    device_type=AwsDeviceType.QPU,
    shots=SHOTS,
    device_arn="baz",
    action_properties=ACTION_PROPERTIES,
    native_gate_set=None,
    **kwargs,
):
    properties_mock.action = {DeviceActionType.OPENQASM: action_properties}
    properties_mock.return_value.action.return_value = {
        DeviceActionType.OPENQASM: action_properties
    }
    properties_mock.paradigm.nativeGateSet = native_gate_set
    if native_gate_set is None:
        type(properties_mock).paradigm = PropertyMock(side_effect=AttributeError("paradigm"))
    type_mock.return_value = device_type
    aws_session_mock = Mock()
    aws_session_mock.get_device.return_value = {"deviceName": f"{device_arn}-name"}
    dev = BraketAwsQubitDevice(
        wires=wires,
        s3_destination_folder=("foo", "bar"),
        device_arn=device_arn,
        aws_session=aws_session_mock,
        shots=shots,
        **kwargs,
    )
    # needed by the BraketAwsQubitDevice.capabilities function
    dev._device._arn = device_arn
    return dev


@patch.object(AwsDevice, "__init__", _set_name)
@patch.object(AwsDevice, "aws_session", new_callable=mock.PropertyMock)
@patch.object(AwsDevice, "properties")
def _bad_aws_device(properties_mock, session_mock, wires, **kwargs):
    properties_mock.action = {DeviceActionType.ANNEALING: ACTION_PROPERTIES}
    properties_mock.type = AwsDeviceType.QPU
    return BraketAwsQubitDevice(
        wires=wires,
        s3_destination_folder=("foo", "bar"),
        device_arn=DEVICE_ARN,
        aws_session=Mock(),
        shots=SHOTS,
        **kwargs,
    )


def get_test_result_object(rts=[], source="qubit[2] q; cnot q[0], q[1]; measure q;"):
    json_str = json.dumps(
        {
            "braketSchemaHeader": {
                "name": "braket.task_result.gate_model_task_result",
                "version": "1",
            },
            "measurements": [[0, 0, 0, 0], [1, 1, 1, 1], [1, 1, 0, 0], [0, 0, 1, 1]],
            "resultTypes": rts,
            "measuredQubits": [0, 1, 2, 3],
            "taskMetadata": {
                "braketSchemaHeader": {
                    "name": "braket.task_result.task_metadata",
                    "version": "1",
                },
                "id": "task_arn",
                "shots": 0,
                "deviceId": "default",
            },
            "additionalMetadata": {
                "action": {
                    "braketSchemaHeader": {
                        "name": "braket.ir.openqasm.program",
                        "version": "1",
                    },
                    "source": source,
                },
            },
        }
    )
    return GateModelQuantumTaskResult.from_string(json_str)


@pytest.fixture
def noise_model():
    return (
        NoiseModel()
        .add_noise(Noise.BitFlip(0.05), GateCriteria(Gate.H))
        .add_noise(Noise.TwoQubitDepolarizing(0.10), GateCriteria(Gate.CNot))
    )


@pytest.mark.parametrize("backend", ["braket_dm"])
def test_valid_local_device_for_noise_model(backend, noise_model):
    dev = BraketLocalQubitDevice(wires=2, backend=backend, noise_model=noise_model)
    assert dev._noise_model.instructions == [
        NoiseModelInstruction(Noise.BitFlip(0.05), GateCriteria(Gate.H)),
        NoiseModelInstruction(Noise.TwoQubitDepolarizing(0.10), GateCriteria(Gate.CNot)),
    ]


@pytest.mark.parametrize(
    "backend, device_name",
    [("default", "StateVectorSimulator"), ("braket_sv", "StateVectorSimulator")],
)
def test_invalid_local_device_for_noise_model(backend, device_name, noise_model):
    with pytest.raises(
        ValueError,
        match=(
            f"{device_name} does not support noise or the noise model "
            + f"includes noise that is not supported by {device_name}."
        ),
    ):
        BraketLocalQubitDevice(wires=2, backend=backend, noise_model=noise_model)


@pytest.mark.parametrize("device_name", ["dm1"])
@patch.object(AwsDevice, "name", new_callable=mock.PropertyMock)
def test_valid_aws_device_for_noise_model(name_mock, device_name, noise_model):
    name_mock.return_value = device_name
    dev = _aws_device(
        wires=2,
        device_type=AwsDeviceType.SIMULATOR,
        noise_model=noise_model,
        action_properties=ACTION_PROPERTIES_DM_DEVICE,
    )

    assert dev._noise_model.instructions == [
        NoiseModelInstruction(Noise.BitFlip(0.05), GateCriteria(Gate.H)),
        NoiseModelInstruction(Noise.TwoQubitDepolarizing(0.10), GateCriteria(Gate.CNot)),
    ]


@pytest.mark.parametrize("device_name", ["sv1", "tn1", "foo", "bar"])
@patch.object(AwsDevice, "name", new_callable=mock.PropertyMock)
def test_invalide_aws_device_for_noise_model(name_mock, device_name, noise_model):
    name_mock.return_value = device_name
    with pytest.raises(
        ValueError,
        match=(
            f"{device_name} does not support noise or the noise model "
            + f"includes noise that is not supported by {device_name}."
        ),
    ):
        _aws_device(wires=2, device_type=AwsDeviceType.SIMULATOR, noise_model=noise_model)


@pytest.fixture
def pennylane_quantum_tape():
    with QuantumTape() as tape:
        qml.Hadamard(wires=0)
        qml.QubitUnitary(1 / np.sqrt(2) * np.array([[1, 1], [1, -1]]), wires=0)
        qml.RX(0.432, wires=0)
        qml.CNOT(wires=[0, 1])
        qml.probs(wires=[0])
        qml.expval(qml.PauliX(1))
        qml.var(qml.PauliY(2))
        qml.sample(qml.PauliZ(3))
    return tape


@pytest.fixture
def expected_braket_circuit_with_noise():
    return (
        Circuit()
        .h(0)
        .bit_flip(0, 0.05)
        .unitary([0], 1 / np.sqrt(2) * np.array([[1, 1], [1, -1]]))
        .rx(0, 0.432)
        .cnot(0, 1)
        .two_qubit_depolarizing(0, 1, 0.10)
        .i(2)
        .i(3)
        .probability(target=[0])
        .expectation(observable=Observable.X(), target=1)
        .variance(observable=Observable.Y(), target=2)
        .sample(observable=Observable.Z(), target=3)
    )


@patch.object(AwsDevice, "run")
@patch.object(AwsDevice, "name", new_callable=mock.PropertyMock)
def test_execute_with_noise_model(
    mock_name, mock_run, noise_model, pennylane_quantum_tape, expected_braket_circuit_with_noise
):
    mock_run.return_value = TASK
    mock_name.return_value = "dm1"
    dev = _aws_device(
        wires=4,
        device_type=AwsDeviceType.SIMULATOR,
        noise_model=noise_model,
        action_properties=ACTION_PROPERTIES_DM_DEVICE,
    )
    _ = dev.execute(pennylane_quantum_tape)

    assert dev.task == TASK

    mock_run.assert_called_with(
        expected_braket_circuit_with_noise,
        s3_destination_folder=("foo", "bar"),
        shots=SHOTS,
        poll_timeout_seconds=AwsQuantumTask.DEFAULT_RESULTS_POLL_TIMEOUT,
        poll_interval_seconds=AwsQuantumTask.DEFAULT_RESULTS_POLL_INTERVAL,
        inputs={},
    )


<<<<<<< HEAD
@patch.object(AwsDevice, "run_batch")
@patch.object(AwsDevice, "name", new_callable=mock.PropertyMock)
@patch.object(BraketAwsQubitDevice, "_braket_to_pl_result")
def test_batch_execute_with_noise_model(
    mock_to_result,
    mock_name,
    mock_run_batch,
    noise_model,
    pennylane_quantum_tape,
    expected_braket_circuit_with_noise,
):
    NUM_CIRCUITS = 5
    mock_name.return_value = "dm1"
    dev = _aws_device(
        wires=4,
        device_type=AwsDeviceType.SIMULATOR,
        noise_model=noise_model,
        action_properties=ACTION_PROPERTIES_DM_DEVICE,
        parallel=True,
    )

    _ = dev.batch_execute([pennylane_quantum_tape] * NUM_CIRCUITS)

    mock_run_batch.assert_called_with(
        [expected_braket_circuit_with_noise] * NUM_CIRCUITS,
=======
@pytest.mark.parametrize("device_type", (AwsDeviceType.QPU, AwsDeviceType.SIMULATOR))
def test_verbatim_unsupported(device_type):
    device_name = "name"
    no_verbatim = f"Device {device_name} does not support verbatim circuits"
    with pytest.raises(ValueError, match=no_verbatim):
        _aws_device(
            wires=2,
            device_arn="foo",
            device_type=device_type,
            verbatim=True,
        )


@pytest.mark.parametrize("device_type", (AwsDeviceType.QPU, AwsDeviceType.SIMULATOR))
@patch.object(AwsDevice, "run")
def test_native(mock_run, device_type):
    dev = _aws_device(
        wires=2,
        device_arn="foo",
        device_type=device_type,
        action_properties=ACTION_PROPERTIES_NATIVE,
        verbatim=True,
        native_gate_set=["GPI", "GPI2", "MS"],
    )

    @qml.qnode(dev)
    def circuit(a):
        GPi(a[0], 0)
        GPi2(a[0], 0)
        MS(a[0], a[1], (0, 1))
        AAMS(a[0], a[1], a[2], (0, 1))
        return qml.expval(qml.PauliZ(wires=1))

    x = np.array([0.76, 0.45, 1.5707963267948966], requires_grad=True)
    circuit(x)

    expected_circuit = (
        Circuit()
        .add_verbatim_box(
            Circuit().gpi(0, x[0]).gpi2(0, x[0]).ms(0, 1, x[0], x[1]).ms(0, 1, x[0], x[1], x[2])
        )
        .expectation(observable=Observable.Z(), target=1)
    )
    mock_run.assert_called_with(
        expected_circuit,
>>>>>>> fc700e6f
        s3_destination_folder=("foo", "bar"),
        shots=SHOTS,
        poll_timeout_seconds=AwsQuantumTask.DEFAULT_RESULTS_POLL_TIMEOUT,
        poll_interval_seconds=AwsQuantumTask.DEFAULT_RESULTS_POLL_INTERVAL,
<<<<<<< HEAD
        max_connections=100,
        max_parallel=None,
=======
        inputs={},
>>>>>>> fc700e6f
    )<|MERGE_RESOLUTION|>--- conflicted
+++ resolved
@@ -2001,7 +2001,6 @@
     )
 
 
-<<<<<<< HEAD
 @patch.object(AwsDevice, "run_batch")
 @patch.object(AwsDevice, "name", new_callable=mock.PropertyMock)
 @patch.object(BraketAwsQubitDevice, "_braket_to_pl_result")
@@ -2027,7 +2026,15 @@
 
     mock_run_batch.assert_called_with(
         [expected_braket_circuit_with_noise] * NUM_CIRCUITS,
-=======
+        s3_destination_folder=("foo", "bar"),
+        shots=SHOTS,
+        poll_timeout_seconds=AwsQuantumTask.DEFAULT_RESULTS_POLL_TIMEOUT,
+        poll_interval_seconds=AwsQuantumTask.DEFAULT_RESULTS_POLL_INTERVAL,
+        max_connections=100,
+        max_parallel=None,
+    )
+
+
 @pytest.mark.parametrize("device_type", (AwsDeviceType.QPU, AwsDeviceType.SIMULATOR))
 def test_verbatim_unsupported(device_type):
     device_name = "name"
@@ -2073,15 +2080,9 @@
     )
     mock_run.assert_called_with(
         expected_circuit,
->>>>>>> fc700e6f
         s3_destination_folder=("foo", "bar"),
         shots=SHOTS,
         poll_timeout_seconds=AwsQuantumTask.DEFAULT_RESULTS_POLL_TIMEOUT,
         poll_interval_seconds=AwsQuantumTask.DEFAULT_RESULTS_POLL_INTERVAL,
-<<<<<<< HEAD
-        max_connections=100,
-        max_parallel=None,
-=======
         inputs={},
->>>>>>> fc700e6f
     )