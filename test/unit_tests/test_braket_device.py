--- conflicted
+++ resolved
@@ -321,8 +321,6 @@
     )
 
 
-<<<<<<< HEAD
-=======
 @patch.object(AwsDevice, "run")
 def test_execute_legacy(mock_run):
     mock_run.return_value = TASK
@@ -386,7 +384,6 @@
     )
 
 
->>>>>>> 124dd9e4
 CIRCUIT_1 = QuantumScript(
     ops=[
         qml.Hadamard(wires=0),
@@ -1191,12 +1188,6 @@
         qml.sample(qml.Hadamard(0) @ qml.Identity(1))
         qml.sample(qml.Hermitian(np.array([[0, 1], [1, 0]]), wires=[2]))
 
-<<<<<<< HEAD
-    results = dev.execute(circuit)
-    assert len(results) == 2
-    assert results[0].shape == (4,)
-    assert results[1].shape == (4,)
-=======
     if old_return_type:
         qml.disable_return()
     results = dev.execute(circuit)
@@ -1272,7 +1263,6 @@
     assert results[0].shape == (4,)
     assert isinstance(results[0], np.ndarray)
     assert results[1] == 0.0
->>>>>>> 124dd9e4
 
 
 @pytest.mark.xfail(raises=ValueError)
@@ -1413,17 +1403,10 @@
     def f_01(thetas, measure_type):
         f(thetas)
         return measure_type(projector_01)
-<<<<<<< HEAD
 
     expval_01 = f_01(thetas, qml.expval)
     assert np.allclose(expval_01, p_01)
 
-=======
-
-    expval_01 = f_01(thetas, qml.expval)
-    assert np.allclose(expval_01, p_01)
-
->>>>>>> 124dd9e4
     var_01 = f_01(thetas, qml.var)
     assert np.allclose(var_01, p_01 - p_01**2)
 
