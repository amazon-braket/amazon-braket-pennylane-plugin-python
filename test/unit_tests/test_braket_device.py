# Copyright Amazon.com Inc. or its affiliates. All Rights Reserved.
#
# Licensed under the Apache License, Version 2.0 (the "License"). You
# may not use this file except in compliance with the License. A copy of
# the License is located at
#
#     http://aws.amazon.com/apache2.0/
#
# or in the "license" file accompanying this file. This file is
# distributed on an "AS IS" BASIS, WITHOUT WARRANTIES OR CONDITIONS OF
# ANY KIND, either express or implied. See the License for the specific
# language governing permissions and limitations under the License.

import json
from typing import Any, Dict, Optional
from unittest import mock
from unittest.mock import Mock, PropertyMock, patch

import braket.ir as ir
import numpy as anp
import pennylane as qml
import pytest
from braket.aws import AwsDevice, AwsDeviceType, AwsQuantumTask, AwsQuantumTaskBatch
from braket.circuits import Circuit, FreeParameter, Gate, Noise, Observable, result_types
from braket.circuits.noise_model import GateCriteria, NoiseModel, NoiseModelInstruction
from braket.device_schema import DeviceActionType
from braket.device_schema.gate_model_qpu_paradigm_properties_v1 import (
    GateModelQpuParadigmProperties,
)
from braket.device_schema.openqasm_device_action_properties import OpenQASMDeviceActionProperties
from braket.device_schema.pulse.pulse_device_action_properties_v1 import PulseDeviceActionProperties
from braket.device_schema.simulators import GateModelSimulatorDeviceCapabilities
from braket.devices import LocalSimulator
from braket.simulator import BraketSimulator
from braket.task_result import GateModelTaskResult
from braket.tasks import GateModelQuantumTaskResult
from pennylane import QuantumFunctionError, QubitDevice
from pennylane import numpy as np
from pennylane.pulse import ParametrizedEvolution
from pennylane.tape import QuantumScript, QuantumTape

import braket.pennylane_plugin.braket_device
from braket.pennylane_plugin import (
    AAMS,
    MS,
    BraketAwsQubitDevice,
    BraketLocalQubitDevice,
    GPi,
    GPi2,
    __version__,
)
from braket.pennylane_plugin.braket_device import BraketQubitDevice, Shots

SHOTS = 10000

ACTION_PROPERTIES = OpenQASMDeviceActionProperties.parse_raw(
    json.dumps(
        {
            "actionType": "braket.ir.openqasm.program",
            "version": ["1"],
            "supportedOperations": ["rx", "ry", "h", "cy", "cnot", "unitary"],
            "supportedResultTypes": [
                {"name": "StateVector", "observables": None, "minShots": 0, "maxShots": 0},
                {
                    "name": "AdjointGradient",
                    "observables": ["x", "y", "z", "h", "i"],
                    "minShots": 0,
                    "maxShots": 0,
                },
            ],
        }
    )
)

ACTION_PROPERTIES_DM_DEVICE = OpenQASMDeviceActionProperties.parse_raw(
    json.dumps(
        {
            "actionType": "braket.ir.openqasm.program",
            "version": ["1"],
            "supportedOperations": ["rx", "ry", "h", "cy", "cnot", "unitary"],
            "supportedResultTypes": [
                {"name": "StateVector", "observables": None, "minShots": 0, "maxShots": 0},
            ],
            "supportedPragmas": [
                "braket_noise_bit_flip",
                "braket_noise_depolarizing",
                "braket_noise_kraus",
                "braket_noise_pauli_channel",
                "braket_noise_generalized_amplitude_damping",
                "braket_noise_amplitude_damping",
                "braket_noise_phase_flip",
                "braket_noise_phase_damping",
                "braket_noise_two_qubit_dephasing",
                "braket_noise_two_qubit_depolarizing",
                "braket_unitary_matrix",
                "braket_result_type_sample",
                "braket_result_type_expectation",
                "braket_result_type_variance",
                "braket_result_type_probability",
                "braket_result_type_density_matrix",
            ],
        }
    )
)

ACTION_PROPERTIES_NATIVE = OpenQASMDeviceActionProperties.parse_raw(
    json.dumps(
        {
            "actionType": "braket.ir.openqasm.program",
            "version": ["1"],
            "supportedOperations": ["rx", "ry", "h", "cy", "cnot", "unitary"],
            "supportedResultTypes": [
                {"name": "StateVector", "observables": None, "minShots": 0, "maxShots": 0},
                {
                    "name": "AdjointGradient",
                    "observables": ["x", "y", "z", "h", "i"],
                    "minShots": 0,
                    "maxShots": 0,
                },
            ],
            "supportedPragmas": ["verbatim"],
        }
    )
)

GATE_MODEL_RESULT = GateModelTaskResult(
    **{
        "measurements": [[0, 0], [0, 0], [0, 0], [1, 1]],
        "measuredQubits": [0, 1],
        "taskMetadata": {
            "braketSchemaHeader": {"name": "braket.task_result.task_metadata", "version": "1"},
            "id": "task_arn",
            "shots": 100,
            "deviceId": "default",
        },
        "additionalMetadata": {
            "action": {
                "braketSchemaHeader": {"name": "braket.ir.openqasm.program", "version": "1"},
                "source": "qubit[2] q; cnot q[0], q[1]; measure q;",
            },
        },
    }
)

RESULT = GateModelQuantumTaskResult.from_string(
    json.dumps(
        {
            "braketSchemaHeader": {
                "name": "braket.task_result.gate_model_task_result",
                "version": "1",
            },
            "measurements": [[0, 0, 0, 0], [1, 1, 1, 1], [1, 1, 0, 0], [0, 0, 1, 1]],
            "resultTypes": [
                {"type": {"targets": [0], "type": "probability"}, "value": [0.5, 0.5]},
                {
                    "type": {"observable": ["x"], "targets": [1], "type": "expectation"},
                    "value": 0.0,
                },
                {"type": {"observable": ["y"], "targets": [2], "type": "variance"}, "value": 0.1},
                {
                    "type": {"observable": ["z"], "targets": [3], "type": "sample"},
                    "value": [1, -1, 1, 1],
                },
            ],
            "measuredQubits": [0, 1, 2, 3],
            "taskMetadata": {
                "braketSchemaHeader": {"name": "braket.task_result.task_metadata", "version": "1"},
                "id": "task_arn",
                "shots": 0,
                "deviceId": "default",
            },
            "additionalMetadata": {
                "action": {
                    "braketSchemaHeader": {"name": "braket.ir.openqasm.program", "version": "1"},
                    "source": "qubit[2] q; cnot q[0], q[1]; measure q;",
                },
            },
        }
    )
)
TASK = Mock()
TASK.result.return_value = RESULT
type(TASK).id = PropertyMock(return_value="task_arn")
TASK.state.return_value = "COMPLETED"
TASK_BATCH = Mock()
TASK_BATCH.results.return_value = [RESULT, RESULT]
type(TASK_BATCH).tasks = PropertyMock(return_value=[TASK, TASK])
SIM_TASK = Mock()
SIM_TASK.result.return_value.additional_metadata.simulatorMetadata.executionDuration = 1234
SIM_TASK.result.return_value.result_types = []
type(SIM_TASK).id = PropertyMock(return_value="task_arn")
SIM_TASK.state.return_value = "COMPLETED"
CIRCUIT = (
    Circuit()
    .h(0)
    .cnot(0, 1)
    .i(2)
    .i(3)
    .probability(target=[0])
    .expectation(observable=Observable.X(), target=1)
    .variance(observable=Observable.Y(), target=2)
    .sample(observable=Observable.Z(), target=3)
)

DEVICE_ARN = "baz"


def test_reset():
    """Tests that the members of the device are cleared on reset."""
    dev = _aws_device(wires=2)
    dev._circuit = CIRCUIT
    dev._task = TASK

    dev.reset()
    assert dev.circuit is None
    assert dev.task is None


def test_apply():
    """Tests that the correct Braket gate is applied for each PennyLane operation."""
    dev = _aws_device(wires=2)
    circuit = dev.apply([qml.Hadamard(wires=0), qml.CNOT(wires=[0, 1])])
    assert circuit == Circuit().h(0).cnot(0, 1)


def test_apply_unique_parameters():
    """Tests that apply with unique_params=True applies the correct parametrized gates."""
    dev = _aws_device(wires=2)
    circuit = dev.apply(
        [
            qml.Hadamard(wires=0),
            qml.CNOT(wires=[0, 1]),
            qml.RX(np.pi, wires=0),
            qml.RY(np.pi, wires=0),
            # note the gamma/p ordering doesn't affect the naming of the parameters below.
            qml.GeneralizedAmplitudeDamping(gamma=0.1, p=0.9, wires=0),
            qml.GeneralizedAmplitudeDamping(p=0.9, gamma=0.1, wires=0),
        ],
        use_unique_params=True,
    )
    expected = Circuit().h(0).cnot(0, 1).rx(0, FreeParameter("p_0"))
    expected = expected.ry(0, FreeParameter("p_1"))
    expected = expected.generalized_amplitude_damping(
        0,
        gamma=FreeParameter("p_2"),
        probability=FreeParameter("p_3"),
    )
    expected = expected.generalized_amplitude_damping(
        0,
        gamma=FreeParameter("p_4"),
        probability=FreeParameter("p_5"),
    )
    assert circuit == expected


def test_apply_unused_qubits():
    """Tests that the correct circuit is created when not all wires in the device are used."""
    dev = _aws_device(wires=4)
    operations = [qml.Hadamard(wires=1), qml.CNOT(wires=[1, 2]), qml.RX(np.pi / 2, wires=2)]
    rotations = [qml.RY(np.pi, wires=1)]
    circuit = dev.apply(operations, rotations)

    assert circuit == Circuit().h(1).cnot(1, 2).rx(2, np.pi / 2).ry(1, np.pi).i(0).i(3)


@pytest.mark.xfail(raises=NotImplementedError)
def test_apply_unsupported():
    """Tests that apply() throws NotImplementedError when it encounters an unknown gate."""
    dev = _aws_device(wires=2)
    mock_op = Mock()
    mock_op.name = "foo"
    mock_op.parameters = []

    operations = [qml.Hadamard(wires=0), qml.CNOT(wires=[0, 1]), mock_op]
    dev.apply(operations)


def test_apply_unwrap_tensor():
    """Test that apply() unwraps tensors from the PennyLane version of NumPy into standard NumPy
    arrays (or floats)"""
    dev = _aws_device(wires=1)

    a = anp.array(0.6)  # array
    b = np.array(0.5, requires_grad=True)  # tensor

    operations = [qml.RY(a, wires=0), qml.RX(b, wires=[0])]
    rotations = []
    circuit = dev.apply(operations, rotations)

    angles = [op.operator.angle for op in circuit.instructions]
    assert not any([isinstance(angle, np.tensor) for angle in angles])


@patch.object(AwsDevice, "run")
def test_execute(mock_run):
    mock_run.return_value = TASK
    dev = _aws_device(wires=4, foo="bar")

    with QuantumTape() as circuit:
        qml.Hadamard(wires=0)
        qml.QubitUnitary(1 / np.sqrt(2) * np.tensor([[1, 1], [1, -1]], requires_grad=True), wires=0)
        qml.RX(0.432, wires=0)
        qml.CNOT(wires=[0, 1])
        qml.probs(wires=[0])
        qml.expval(qml.PauliX(1))
        qml.var(qml.PauliY(2))
        qml.sample(qml.PauliZ(3))

    # If the tape is constructed with a QNode, only the parameters marked requires_grad=True
    # will appear
    circuit._trainable_params = [0]

    results = dev.execute(circuit)

    assert np.allclose(
        results[0], RESULT.get_value_by_result_type(result_types.Probability(target=[0]))
    )
    assert np.allclose(
        results[1],
        RESULT.get_value_by_result_type(
            result_types.Expectation(observable=Observable.X(), target=1)
        ),
    )
    assert np.allclose(
        results[2],
        RESULT.get_value_by_result_type(result_types.Variance(observable=Observable.Y(), target=2)),
    )
    assert np.allclose(
        results[3],
        RESULT.get_value_by_result_type(result_types.Sample(observable=Observable.Z(), target=3)),
    )
    assert dev.task == TASK
    EXPECTED_CIRC = (
        Circuit()
        .h(0)
        .unitary([0], 1 / np.sqrt(2) * np.array([[1, 1], [1, -1]]))
        .rx(0, 0.432)
        .cnot(0, 1)
        .i(2)
        .i(3)
        .probability(target=[0])
        .expectation(observable=Observable.X(), target=1)
        .variance(observable=Observable.Y(), target=2)
        .sample(observable=Observable.Z(), target=3)
    )
    mock_run.assert_called_with(
        EXPECTED_CIRC,
        s3_destination_folder=("foo", "bar"),
        shots=SHOTS,
        poll_timeout_seconds=AwsQuantumTask.DEFAULT_RESULTS_POLL_TIMEOUT,
        poll_interval_seconds=AwsQuantumTask.DEFAULT_RESULTS_POLL_INTERVAL,
        foo="bar",
        inputs={},
    )


@patch.object(AwsDevice, "run")
def test_execute_legacy(mock_run):
    mock_run.return_value = TASK
    dev = _aws_device(wires=4, foo="bar")

    with QuantumTape() as circuit:
        qml.Hadamard(wires=0)
        qml.QubitUnitary(1 / np.sqrt(2) * np.tensor([[1, 1], [1, -1]], requires_grad=True), wires=0)
        qml.RX(0.432, wires=0)
        qml.CNOT(wires=[0, 1])
        qml.probs(wires=[0])
        qml.expval(qml.PauliX(1))
        qml.var(qml.PauliY(2))
        qml.sample(qml.PauliZ(3))

    # If the tape is constructed with a QNode, only the parameters marked requires_grad=True
    # will appear
    circuit._trainable_params = [0]

    results = dev._execute_legacy(circuit)

    assert np.allclose(
        results[0], RESULT.get_value_by_result_type(result_types.Probability(target=[0]))
    )
    assert np.allclose(
        results[1],
        RESULT.get_value_by_result_type(
            result_types.Expectation(observable=Observable.X(), target=1)
        ),
    )
    assert np.allclose(
        results[2],
        RESULT.get_value_by_result_type(result_types.Variance(observable=Observable.Y(), target=2)),
    )
    assert np.allclose(
        results[3],
        RESULT.get_value_by_result_type(result_types.Sample(observable=Observable.Z(), target=3)),
    )
    assert dev.task == TASK
    EXPECTED_CIRC = (
        Circuit()
        .h(0)
        .unitary([0], 1 / np.sqrt(2) * np.array([[1, 1], [1, -1]]))
        .rx(0, 0.432)
        .cnot(0, 1)
        .i(2)
        .i(3)
        .probability(target=[0])
        .expectation(observable=Observable.X(), target=1)
        .variance(observable=Observable.Y(), target=2)
        .sample(observable=Observable.Z(), target=3)
    )
    mock_run.assert_called_with(
        EXPECTED_CIRC,
        s3_destination_folder=("foo", "bar"),
        shots=SHOTS,
        poll_timeout_seconds=AwsQuantumTask.DEFAULT_RESULTS_POLL_TIMEOUT,
        poll_interval_seconds=AwsQuantumTask.DEFAULT_RESULTS_POLL_INTERVAL,
        foo="bar",
        inputs={},
    )


CIRCUIT_1 = QuantumScript(
    ops=[
        qml.Hadamard(wires=0),
        qml.CNOT(wires=[0, 1]),
        qml.RX(0.432, wires=0),
        qml.RY(0.543, wires=0),
    ],
    measurements=[qml.expval(qml.PauliX(1))],
)
CIRCUIT_1.trainable_params = [0]

CIRCUIT_2 = QuantumScript(
    ops=[
        qml.Hadamard(wires=0),
        qml.CNOT(wires=[0, 1]),
        qml.RX(0.432, wires=0),
        qml.RY(0.543, wires=0),
    ],
    measurements=[qml.expval(2 * qml.PauliX(0) @ qml.PauliY(1))],
)
CIRCUIT_2.trainable_params = [0, 1]

CIRCUIT_3 = QuantumScript(
    ops=[
        qml.Hadamard(wires=0),
        qml.CNOT(wires=[0, 1]),
        qml.RX(0.432, wires=0),
        qml.RY(0.543, wires=0),
    ],
    measurements=[
        qml.expval(2 * qml.PauliX(0) @ qml.PauliY(1) + 0.75 * qml.PauliY(0) @ qml.PauliZ(1)),
    ],
)
CIRCUIT_3.trainable_params = [0, 1]

CIRCUIT_4 = QuantumScript(
    ops=[
        qml.Hadamard(wires=0),
        qml.CNOT(wires=[0, 1]),
        qml.RX(0.432, wires=0),
        qml.RY(0.543, wires=0),
    ],
    measurements=[qml.expval(qml.PauliX(1))],
)
CIRCUIT_4.trainable_params = []

PARAMS_5 = np.array([0.432, 0.543], requires_grad=True)
CIRCUIT_5 = QuantumScript(
    ops=[
        qml.Hadamard(wires=0),
        qml.CNOT(wires=[0, 1]),
        qml.RX(PARAMS_5[0], wires=0),
        qml.RY(PARAMS_5[1], wires=0),
    ],
    measurements=[qml.var(qml.PauliX(0) @ qml.PauliY(1))],
)
CIRCUIT_5.trainable_params = [0, 1]

PARAM_6 = np.tensor(0.432, requires_grad=True)
CIRCUIT_6 = QuantumScript(
    ops=[
        qml.Hadamard(wires=0),
        qml.QubitUnitary(
            1 / np.sqrt(2) * np.tensor([[1, 1], [1, -1]], requires_grad=True), wires=0
        ),
        qml.RX(PARAM_6, wires=0),
        qml.QubitUnitary(1 / np.sqrt(2) * anp.array([[1, 1], [1, -1]]), wires=0),
        qml.CNOT(wires=[0, 1]),
    ],
    measurements=[qml.expval(qml.PauliX(1))],
)


@patch.object(AwsDevice, "run")
@pytest.mark.parametrize(
    "pl_circ, expected_braket_circ, wires, expected_inputs, result_types, expected_pl_result",
    [
        (
            CIRCUIT_1,
            Circuit()
            .h(0)
            .cnot(0, 1)
            .rx(0, FreeParameter("p_0"))
            .ry(0, 0.543)
            .adjoint_gradient(observable=Observable.X(), target=1, parameters=["p_0"]),
            2,
            {"p_0": 0.432},
            [
                {
                    "type": {
                        "observable": "x()",
                        "targets": [[0]],
                        "parameters": ["p_0", "p_1"],
                        "type": "adjoint_gradient",
                    },
                    "value": {
                        "gradient": {"p_0": -0.194399, "p_1": 0.9316158},
                        "expectation": 0.0,
                    },
                },
            ],
            [
                (
                    np.tensor([0.0], requires_grad=True),
                    np.tensor([-0.194399, 0.9316158], requires_grad=True),
                )
            ],
        ),
        (
            CIRCUIT_2,
            Circuit()
            .h(0)
            .cnot(0, 1)
            .rx(0, FreeParameter("p_0"))
            .ry(0, FreeParameter("p_1"))
            .adjoint_gradient(
                observable=(2 * Observable.X() @ Observable.Y()),
                target=[0, 1],
                parameters=["p_0", "p_1"],
            ),
            2,
            {"p_0": 0.432, "p_1": 0.543},
            [
                {
                    "type": {
                        "observable": "2.0 * x() @ y()",
                        "targets": [[0, 1]],
                        "parameters": ["p_0", "p_1"],
                        "type": "adjoint_gradient",
                    },
                    "value": {
                        "gradient": {"p_0": -0.01894799, "p_1": 0.9316158},
                        "expectation": 0.0,
                    },
                },
            ],
            [
                (
                    np.tensor([0.0], requires_grad=True),
                    np.tensor([-0.01894799, 0.9316158], requires_grad=True),
                )
            ],
        ),
        (
            CIRCUIT_3,
            Circuit()
            .h(0)
            .cnot(0, 1)
            .rx(0, FreeParameter("p_0"))
            .ry(0, FreeParameter("p_1"))
            .adjoint_gradient(
                observable=(
                    2 * Observable.X() @ Observable.Y() + 0.75 * Observable.Y() @ Observable.Z()
                ),
                target=[[0, 1], [0, 1]],
                parameters=["p_0", "p_1"],
            ),
            2,
            {"p_0": 0.432, "p_1": 0.543},
            [
                {
                    "type": {
                        "observable": "2.0 * x() @ y() + .75 * y() @ z()",
                        "targets": [[0, 1], [0, 1]],
                        "parameters": ["p_0", "p_1"],
                        "type": "adjoint_gradient",
                    },
                    "value": {
                        "gradient": {"p_0": -0.01894799, "p_1": 0.9316158},
                        "expectation": 0.0,
                    },
                },
            ],
            [
                (
                    np.tensor([0.0], requires_grad=True),
                    np.tensor([-0.01894799, 0.9316158], requires_grad=True),
                )
            ],
        ),
    ],
)
def test_execute_with_gradient(
    mock_run,
    pl_circ,
    expected_braket_circ,
    wires,
    expected_inputs,
    result_types,
    expected_pl_result,
):
    task = Mock()
    type(task).id = PropertyMock(return_value="task_arn")
    task.state.return_value = "COMPLETED"
    task.result.return_value = get_test_result_object(rts=result_types)
    mock_run.return_value = task
    dev = _aws_device(wires=wires, foo="bar", shots=0, device_type=AwsDeviceType.SIMULATOR)

    results = dev.execute(pl_circ, compute_gradient=True)

    assert dev.task == task

    mock_run.assert_called_with(
        expected_braket_circ,
        s3_destination_folder=("foo", "bar"),
        shots=0,
        poll_timeout_seconds=AwsQuantumTask.DEFAULT_RESULTS_POLL_TIMEOUT,
        poll_interval_seconds=AwsQuantumTask.DEFAULT_RESULTS_POLL_INTERVAL,
        foo="bar",
        inputs=expected_inputs,
    )
    assert (results[0] == expected_pl_result[0][0]).all()
    assert (results[1] == expected_pl_result[0][1]).all()


@patch.object(AwsDevice, "run")
def test_execute_tracker(mock_run):
    """Asserts tracker stores information during execute when active"""
    mock_run.side_effect = [TASK, SIM_TASK, SIM_TASK, TASK]
    dev = _aws_device(wires=4, foo="bar")

    with QuantumTape() as circuit:
        qml.Hadamard(wires=0)
        qml.probs(wires=(0,))

    callback = Mock()
    with qml.Tracker(dev, callback=callback) as tracker:
        dev.execute(circuit)
        dev.execute(circuit)
        dev.execute(circuit)
    dev.execute(circuit)

    latest = {
        "executions": 1,
        "shots": SHOTS,
        "braket_task_id": "task_arn",
        "braket_simulator_ms": 1234,
        "braket_simulator_billed_ms": 3000,
    }
    history = {
        "executions": [1, 1, 1],
        "shots": [SHOTS, SHOTS, SHOTS],
        "braket_task_id": ["task_arn", "task_arn", "task_arn"],
        "braket_simulator_ms": [1234, 1234],
        "braket_simulator_billed_ms": [3000, 3000],
    }
    totals = {
        "executions": 3,
        "shots": 3 * SHOTS,
        "braket_simulator_ms": 2468,
        "braket_simulator_billed_ms": 6000,
    }
    assert tracker.latest == latest
    assert tracker.history == history
    assert tracker.totals == totals

    callback.assert_called_with(latest=latest, history=history, totals=totals)


def _aws_device_mock_init(self, *args, **kwargs):
    self._arn = args[0]
    self._properties = None
    self._ports = None
    self._name = "name"
    return None


@patch.object(AwsDevice, "__init__", _aws_device_mock_init)
@patch.object(AwsDevice, "aws_session", new_callable=mock.PropertyMock)
@patch.object(AwsDevice, "type", new_callable=mock.PropertyMock)
@patch.object(AwsDevice, "properties")
@pytest.mark.parametrize(
    "action_props, shots, expected_use_grouping",
    [
        (
            OpenQASMDeviceActionProperties.parse_raw(
                json.dumps(
                    {
                        "actionType": "braket.ir.openqasm.program",
                        "version": ["1"],
                        "supportedOperations": ["rx", "ry", "h", "cy", "cnot", "unitary"],
                        "supportedResultTypes": [
                            {
                                "name": "StateVector",
                                "observables": None,
                                "minShots": 0,
                                "maxShots": 0,
                            },
                        ],
                    }
                )
            ),
            0,
            True,
        ),
        (
            OpenQASMDeviceActionProperties.parse_raw(
                json.dumps(
                    {
                        "actionType": "braket.ir.openqasm.program",
                        "version": ["1"],
                        "supportedOperations": ["rx", "ry", "h", "cy", "cnot", "unitary"],
                        "supportedResultTypes": [
                            {
                                "name": "StateVector",
                                "observables": None,
                                "minShots": 0,
                                "maxShots": 0,
                            },
                            {
                                "name": "AdjointGradient",
                                "observables": ["x", "y", "z", "h", "i"],
                                "minShots": 0,
                                "maxShots": 0,
                            },
                        ],
                    }
                )
            ),
            10,
            True,
        ),
        (
            OpenQASMDeviceActionProperties.parse_raw(
                json.dumps(
                    {
                        "actionType": "braket.ir.openqasm.program",
                        "version": ["1"],
                        "supportedOperations": ["rx", "ry", "h", "cy", "cnot", "unitary"],
                        "supportedResultTypes": [
                            {
                                "name": "StateVector",
                                "observables": None,
                                "minShots": 0,
                                "maxShots": 0,
                            },
                            {
                                "name": "AdjointGradient",
                                "observables": ["x", "y", "z", "h", "i"],
                                "minShots": 0,
                                "maxShots": 0,
                            },
                        ],
                    }
                )
            ),
            0,
            # Should be disabled only when AdjGrad is present and shots = 0
            False,
        ),
    ],
)
def test_use_grouping(
    properties_mock, type_mock, session_mock, action_props, shots, expected_use_grouping
):
    """Tests that grouping is enabled except when AdjointGradient is present"""
    properties_mock.action = {DeviceActionType.OPENQASM: action_props}
    properties_mock.return_value.action.return_value = {DeviceActionType.OPENQASM: action_props}
    type_mock.return_value = AwsDeviceType.SIMULATOR
    device = BraketAwsQubitDevice(
        wires=1,
        device_arn=DEVICE_ARN,
        aws_session=Mock(),
        shots=shots,
    )
    assert device.use_grouping == expected_use_grouping


def test_pl_to_braket_circuit():
    """Tests that a PennyLane circuit is correctly converted into a Braket circuit"""
    dev = _aws_device(wires=2, foo="bar")

    with QuantumTape() as tape:
        qml.RX(0.2, wires=0)
        qml.RX(0.3, wires=1)
        qml.CNOT(wires=[0, 1])
        qml.expval(qml.PauliZ(0))

    braket_circuit_true = (
        Circuit()
        .rx(0, 0.2)
        .rx(1, 0.3)
        .cnot(0, 1)
        .add_result_type(result_types.Expectation(observable=Observable.Z(), target=0))
    )

    braket_circuit = dev._pl_to_braket_circuit(tape)

    assert braket_circuit_true == braket_circuit


def test_pl_to_braket_circuit_compute_gradient():
    """Tests that a PennyLane circuit is correctly converted into a Braket circuit
    with a gradient and unique parameters when compute_gradient is True"""
    dev = _aws_device(wires=2, foo="bar")

    with QuantumTape() as tape:
        qml.RX(0.2, wires=0)
        qml.RX(0.3, wires=1)
        qml.CNOT(wires=[0, 1])
        qml.expval(qml.PauliZ(0))

    expected_braket_circuit = (
        Circuit()
        .rx(0, FreeParameter("p_0"))
        .rx(1, FreeParameter("p_1"))
        .cnot(0, 1)
        .add_result_type(
            result_types.AdjointGradient(
                observable=Observable.Z(), target=0, parameters=["p_0", "p_1"]
            )
        )
    )

    actual_braket_circuit = dev._pl_to_braket_circuit(
        tape,
        compute_gradient=True,
        trainable_indices=frozenset(dev._get_trainable_parameters(tape).keys()),
    )

    assert expected_braket_circuit == actual_braket_circuit


def test_pl_to_braket_circuit_compute_gradient_hamiltonian_tensor_product_terms():
    """Tests that a PennyLane circuit is correctly converted into a Braket circuit"""
    """when the Hamiltonian has multiple tensor product ops and we compute the gradient"""
    dev = _aws_device(wires=2, foo="bar")

    with QuantumTape() as tape:
        qml.RX(0.2, wires=0)
        qml.RX(0.3, wires=1)
        qml.CNOT(wires=[0, 1])
        qml.expval(
            qml.Hamiltonian(
                (2, 3),
                (
                    qml.PauliX(wires=0) @ qml.PauliX(wires=1),
                    qml.PauliY(wires=0) @ qml.PauliY(wires=1),
                ),
            )
        )

    braket_obs = 2 * Observable.X() @ Observable.X() + 3 * Observable.Y() @ Observable.Y()
    braket_circuit_true = (
        Circuit()
        .rx(0, FreeParameter("p_0"))
        .rx(1, FreeParameter("p_1"))
        .cnot(0, 1)
        .add_result_type(
            result_types.AdjointGradient(
                observable=braket_obs, target=[[0, 1], [0, 1]], parameters=["p_0", "p_1"]
            )
        )
    )

    braket_circuit = dev._pl_to_braket_circuit(
        tape,
        compute_gradient=True,
        trainable_indices=frozenset(dev._get_trainable_parameters(tape).keys()),
    )

    assert braket_circuit_true == braket_circuit


def test_pl_to_braket_circuit_gradient_fails_with_multiple_observables():
    """Tests that a PennyLane circuit is correctly converted into a Braket circuit
    with a gradient and unique parameters when compute_gradient is True"""
    dev = _aws_device(wires=2, foo="bar")

    with QuantumTape() as tape:
        qml.RX(0.2, wires=0)
        qml.RX(0.3, wires=1)
        qml.CNOT(wires=[0, 1])
        qml.expval(qml.PauliZ(0))
        qml.expval(qml.PauliZ(0))
    with pytest.raises(
        ValueError,
        match="Braket can only compute gradients for circuits with a single expectation"
        " observable, not ",
    ):
        dev._pl_to_braket_circuit(tape, compute_gradient=True)


def test_pl_to_braket_circuit_gradient_fails_with_invalid_observable():
    """Tests that a PennyLane circuit is correctly converted into a Braket circuit
    with a gradient and unique parameters when compute_gradient is True"""
    dev = _aws_device(wires=2, foo="bar")

    with QuantumTape() as tape:
        qml.RX(0.2, wires=0)
        qml.RX(0.3, wires=1)
        qml.CNOT(wires=[0, 1])
        qml.var(qml.PauliZ(0))
    with pytest.raises(
        ValueError,
        match="Braket can only compute gradients for circuits with a single expectation"
        " observable, not a",
    ):
        dev._pl_to_braket_circuit(tape, compute_gradient=True)


def test_pl_to_braket_circuit_hamiltonian():
    """Tests that a PennyLane circuit is correctly converted into a Braket circuit"""
    dev = _aws_device(wires=2, foo="bar")

    with QuantumTape() as tape:
        qml.RX(0.2, wires=0)
        qml.RX(0.3, wires=1)
        qml.CNOT(wires=[0, 1])
        qml.expval(qml.Hamiltonian((2, 3), (qml.PauliX(wires=0), qml.PauliY(wires=1))))

    braket_circuit_true = (
        Circuit()
        .rx(0, 0.2)
        .rx(1, 0.3)
        .cnot(0, 1)
        .expectation(Observable.X(), [0])
        .expectation(Observable.Y(), [1])
    )

    braket_circuit = dev._pl_to_braket_circuit(tape)

    assert braket_circuit_true == braket_circuit


def test_pl_to_braket_circuit_hamiltonian_tensor_product_terms():
    """Tests that a PennyLane circuit is correctly converted into a Braket circuit"""
    """when the Hamiltonian has multiple tensor product ops"""
    dev = _aws_device(wires=2, foo="bar")

    with QuantumTape() as tape:
        qml.RX(0.2, wires=0)
        qml.RX(0.3, wires=1)
        qml.CNOT(wires=[0, 1])
        qml.expval(
            qml.Hamiltonian(
                (2, 3),
                (
                    qml.PauliX(wires=0) @ qml.PauliX(wires=1),
                    qml.PauliY(wires=0) @ qml.PauliY(wires=1),
                ),
            )
        )

    braket_circuit_true = (
        Circuit()
        .rx(0, 0.2)
        .rx(1, 0.3)
        .cnot(0, 1)
        .expectation(Observable.X() @ Observable.X(), [0, 1])
        .expectation(Observable.Y() @ Observable.Y(), [0, 1])
    )

    braket_circuit = dev._pl_to_braket_circuit(tape)

    assert braket_circuit_true == braket_circuit


def test_parametrized_evolution_in_oqc_lucy_supported_ops():
    dev = _aws_device(wires=2, device_arn="arn:aws:braket:eu-west-2::device/qpu/oqc/Lucy")
    assert "ParametrizedEvolution" in dev.operations


def test_bad_statistics():
    """Test if a QuantumFunctionError is raised for an invalid return type"""
    dev = _aws_device(wires=1, foo="bar")
    observable = qml.Identity(wires=0)
    observable.return_type = None

    with pytest.raises(QuantumFunctionError, match="Unsupported return type specified"):
        dev.statistics(None, [observable])


def test_batch_execute_non_parallel(monkeypatch):
    """Test if the batch_execute() method simply calls the inherited method if parallel=False"""
    dev = _aws_device(wires=2, foo="bar", parallel=False)
    assert dev.parallel is False

    with monkeypatch.context() as m:
        m.setattr(QubitDevice, "batch_execute", lambda self, circuits: 1967)
        res = dev.batch_execute([])
        assert res == 1967


@patch.object(AwsDevice, "run")
def test_batch_execute_non_parallel_tracker(mock_run):
    """Tests tracking for a non-parallel batch"""
    mock_run.return_value = TASK
    dev = _aws_device(wires=2, foo="bar", parallel=False)

    with QuantumTape() as circuit:
        qml.Hadamard(wires=0)
        qml.probs(wires=(0,))

    callback = Mock()
    with qml.Tracker(dev, callback=callback) as tracker:
        dev.batch_execute([circuit, circuit])
    dev.batch_execute([circuit])

    latest = {"batches": 1, "batch_len": 2}
    history = {
        "executions": [1, 1],
        "shots": [SHOTS, SHOTS],
        "batches": [1],
        "batch_len": [2],
        "braket_task_id": ["task_arn", "task_arn"],
    }
    totals = {"executions": 2, "shots": 2 * SHOTS, "batches": 1, "batch_len": 2}
    assert tracker.latest == latest
    assert tracker.history == history
    assert tracker.totals == totals

    callback.assert_called_with(latest=latest, history=history, totals=totals)


@patch.object(AwsDevice, "run_batch")
def test_batch_execute_parallel(mock_run_batch):
    """Test batch_execute(parallel=True) correctly calls batch execution methods in Braket SDK"""
    mock_run_batch.return_value = TASK_BATCH
    dev = _aws_device(wires=4, foo="bar", parallel=True)
    assert dev.parallel is True

    with QuantumTape() as circuit:
        qml.Hadamard(wires=0)
        qml.CNOT(wires=[0, 1])
        qml.probs(wires=[0])
        qml.expval(qml.PauliX(1))
        qml.var(qml.PauliY(2))
        qml.sample(qml.PauliZ(3))

    circuits = [circuit, circuit]
    batch_results = dev.batch_execute(circuits)
    for results in batch_results:
        assert np.allclose(
            results[0], RESULT.get_value_by_result_type(result_types.Probability(target=[0]))
        )
        assert np.allclose(
            results[1],
            RESULT.get_value_by_result_type(
                result_types.Expectation(observable=Observable.X(), target=1)
            ),
        )
        assert np.allclose(
            results[2],
            RESULT.get_value_by_result_type(
                result_types.Variance(observable=Observable.Y(), target=2)
            ),
        )
        assert np.allclose(
            results[3],
            RESULT.get_value_by_result_type(
                result_types.Sample(observable=Observable.Z(), target=3)
            ),
        )

    mock_run_batch.assert_called_with(
        [CIRCUIT, CIRCUIT],
        s3_destination_folder=("foo", "bar"),
        shots=SHOTS,
        max_parallel=None,
        max_connections=AwsQuantumTaskBatch.MAX_CONNECTIONS_DEFAULT,
        poll_timeout_seconds=AwsQuantumTask.DEFAULT_RESULTS_POLL_TIMEOUT,
        poll_interval_seconds=AwsQuantumTask.DEFAULT_RESULTS_POLL_INTERVAL,
        foo="bar",
    )


@patch.object(AwsDevice, "run_batch")
def test_batch_execute_parallel_tracker(mock_run_batch):
    """Asserts tracker updates during parallel execution"""

    mock_run_batch.return_value = TASK_BATCH
    type(TASK_BATCH).unsuccessful = PropertyMock(return_value={})
    dev = _aws_device(wires=1, foo="bar", parallel=True)

    with QuantumTape() as circuit:
        qml.Hadamard(wires=0)
        qml.probs(wires=(0,))

    circuits = [circuit, circuit]

    callback = Mock()
    with qml.Tracker(dev, callback=callback) as tracker:
        dev.batch_execute(circuits)
    dev.batch_execute(circuits)

    latest = {"batches": 1, "executions": 2, "shots": 2 * SHOTS}
    history = {
        "batches": [1],
        "executions": [2],
        "shots": [2 * SHOTS],
        "braket_task_id": ["task_arn", "task_arn"],
    }
    totals = {"batches": 1, "executions": 2, "shots": 2 * SHOTS}
    assert tracker.latest == latest
    assert tracker.history == history
    assert tracker.totals == totals

    callback.assert_called_with(latest=latest, history=history, totals=totals)


@patch.object(AwsDevice, "run_batch")
def test_batch_execute_partial_fail_parallel_tracker(mock_run_batch):
    """Asserts tracker updates during a partial failure of parallel execution"""

    FAIL_TASK = Mock()
    FAIL_TASK.result.return_value = None
    type(FAIL_TASK).id = PropertyMock(return_value="failed_task_arn")
    FAIL_TASK.state.return_value = "FAILED"
    FAIL_BATCH = Mock()
    FAIL_BATCH.results.side_effect = RuntimeError("tasks failed to complete")
    type(FAIL_BATCH).tasks = PropertyMock(return_value=[SIM_TASK, FAIL_TASK])
    type(FAIL_BATCH).unsuccessful = PropertyMock(return_value={"failed_task_arn"})

    mock_run_batch.return_value = FAIL_BATCH
    dev = _aws_device(wires=1, foo="bar", parallel=True)

    with QuantumTape() as circuit:
        qml.Hadamard(wires=0)
        qml.probs(wires=(0,))

    circuits = [circuit, circuit]

    callback = Mock()
    try:
        with qml.Tracker(dev, callback=callback) as tracker:
            dev.batch_execute(circuits)
        dev.batch_execute(circuits)
    except RuntimeError:
        pass

    latest = {"batches": 1, "executions": 1, "shots": 1 * SHOTS}
    history = {
        "batches": [1],
        "executions": [1],
        "shots": [1 * SHOTS],
        "braket_task_id": ["task_arn"],
        "braket_failed_task_id": ["failed_task_arn"],
        "braket_simulator_ms": [1234],
        "braket_simulator_billed_ms": [3000],
    }
    totals = {
        "batches": 1,
        "executions": 1,
        "shots": 1 * SHOTS,
        "braket_simulator_ms": 1234,
        "braket_simulator_billed_ms": 3000,
    }
    assert tracker.latest == latest
    assert tracker.history == history
    assert tracker.totals == totals

    callback.assert_called_with(latest=latest, history=history, totals=totals)


@pytest.mark.parametrize("old_return_type", [True, False])
@patch.object(AwsDevice, "run")
def test_execute_all_samples(mock_run, old_return_type):
    result = GateModelQuantumTaskResult.from_string(
        json.dumps(
            {
                "braketSchemaHeader": {
                    "name": "braket.task_result.gate_model_task_result",
                    "version": "1",
                },
                "measurements": [[0, 0, 1], [1, 0, 1], [1, 1, 0], [0, 0, 0]],
                "resultTypes": [
                    {
                        "type": {"observable": ["h", "i"], "targets": [0, 1], "type": "sample"},
                        "value": [1, -1, 1, 1],
                    },
                    {
                        "type": {
                            "observable": [[[[0.0, 0.0], [1.0, 0.0]], [[1.0, 0.0], [0.0, 0.0]]]],
                            "targets": [2],
                            "type": "sample",
                        },
                        "value": [1, -1, 1, 1],
                    },
                ],
                "measuredQubits": [0, 1, 3],
                "taskMetadata": {
                    "braketSchemaHeader": {
                        "name": "braket.task_result.task_metadata",
                        "version": "1",
                    },
                    "id": "task_arn",
                    "shots": 0,
                    "deviceId": "default",
                },
                "additionalMetadata": {
                    "action": {
                        "braketSchemaHeader": {
                            "name": "braket.ir.openqasm.program",
                            "version": "1",
                        },
                        "source": "qubit[2] q; cnot q[0], q[1]; measure q;",
                    },
                },
            }
        )
    )
    task = Mock()
    task.result.return_value = result
    mock_run.return_value = task
    dev = _aws_device(wires=3)

    with QuantumTape() as circuit:
        qml.Hadamard(wires=0)
        qml.CNOT(wires=[0, 1])
        qml.sample(qml.Hadamard(0) @ qml.Identity(1))
        qml.sample(qml.Hermitian(np.array([[0, 1], [1, 0]]), wires=[2]))

    if old_return_type:
        qml.disable_return()
    results = dev.execute(circuit)
    qml.enable_return()

    assert len(results) == 2
    assert results[0].shape == (4,)
    assert results[1].shape == (4,)


@pytest.mark.parametrize("old_return_type", [True, False])
@patch.object(AwsDevice, "run")
def test_execute_some_samples(mock_run, old_return_type):
    """Tests that a combination with sample returns correctly and does not put single-number
    results in superflous arrays"""
    result = GateModelQuantumTaskResult.from_string(
        json.dumps(
            {
                "braketSchemaHeader": {
                    "name": "braket.task_result.gate_model_task_result",
                    "version": "1",
                },
                "measurements": [[0, 0, 1], [1, 0, 1], [1, 1, 0], [0, 0, 0]],
                "resultTypes": [
                    {
                        "type": {"observable": ["h", "i"], "targets": [0, 1], "type": "sample"},
                        "value": [1, -1, 1, 1],
                    },
                    {
                        "type": {"observable": ["z"], "targets": [2], "type": "expectation"},
                        "value": 0.0,
                    },
                ],
                "measuredQubits": [0, 1, 3],
                "taskMetadata": {
                    "braketSchemaHeader": {
                        "name": "braket.task_result.task_metadata",
                        "version": "1",
                    },
                    "id": "task_arn",
                    "shots": 0,
                    "deviceId": "default",
                },
                "additionalMetadata": {
                    "action": {
                        "braketSchemaHeader": {
                            "name": "braket.ir.openqasm.program",
                            "version": "1",
                        },
                        "source": "qubit[2] q; cnot q[0], q[1]; measure q;",
                    },
                },
            }
        )
    )
    if old_return_type:
        qml.disable_return()
    task = Mock()
    task.result.return_value = result
    mock_run.return_value = task
    dev = _aws_device(wires=3)

    with QuantumTape() as circuit:
        qml.Hadamard(wires=0)
        qml.CNOT(wires=[0, 1])
        qml.sample(qml.Hadamard(0) @ qml.Identity(1))
        qml.expval(qml.PauliZ(2))

    results = dev.execute(circuit)
    qml.enable_return()

    assert len(results) == 2
    assert results[0].shape == (4,)
    assert isinstance(results[0], np.ndarray)
    assert results[1] == 0.0


@patch.object(AwsDevice, "type", new_callable=mock.PropertyMock)
@patch.object(AwsDevice, "name", new_callable=mock.PropertyMock)
def test_non_circuit_device(name_mock, type_mock):
    """Tests that BraketDevice cannot be instantiated with a non-circuit AwsDevice"""
    device_name = "name"
    name_mock.return_value = device_name
    type_mock.return_value = AwsDeviceType.SIMULATOR
    does_not_support_circuits = f"Device {device_name} does not support quantum circuits"
    with pytest.raises(ValueError, match=does_not_support_circuits):
        _bad_aws_device(wires=2)


def test_simulator_default_shots():
    """Tests that simulator devices are analytic if ``shots`` is not supplied"""
    dev = _aws_device(wires=2, device_type=AwsDeviceType.SIMULATOR, shots=Shots.DEFAULT)
    assert dev.shots is None
    assert dev.analytic


def test_simulator_0_shots():
    """Tests that simulator devices are analytic if ``shots`` is zero"""
    dev = _aws_device(wires=2, device_type=AwsDeviceType.SIMULATOR, shots=0)
    assert dev.shots is None
    assert dev.analytic


def test_simulator_none_shots():
    """Tests that simulator devices are analytic if ``shots`` is None"""
    dev = _aws_device(wires=2, device_type=AwsDeviceType.SIMULATOR, shots=None)
    assert dev.shots is None
    assert dev.analytic


@pytest.mark.parametrize("backend", ["default", "braket_sv", "braket_dm"])
def test_local_default_shots(backend):
    """Tests that simulator devices are analytic if ``shots`` is not supplied"""
    dev = BraketLocalQubitDevice(wires=2, backend=backend)
    assert dev.shots is None
    assert dev.analytic


@pytest.mark.parametrize("backend", ["default", "braket_sv", "braket_dm"])
def test_local_zero_shots(backend):
    """Test that the local simulator device is analytic if ``shots=0``"""
    dev = BraketLocalQubitDevice(wires=2, backend=backend, shots=0)
    assert dev.shots is None
    assert dev.analytic


@pytest.mark.parametrize("backend", ["default", "braket_sv", "braket_dm"])
def test_local_none_shots(backend):
    """Tests that the simulator devices are analytic if ``shots`` is specified to be `None`."""
    dev = BraketLocalQubitDevice(wires=2, backend=backend, shots=None)
    assert dev.shots is None
    assert dev.analytic


@patch.object(LocalSimulator, "run")
@pytest.mark.parametrize("shots", [0, 1000])
@pytest.mark.parametrize("backend", ["default", "braket_sv", "braket_dm"])
def test_local_qubit_execute(mock_run, shots, backend):
    """Tests that the local qubit device is run with the correct arguments"""
    mock_run.return_value = TASK
    dev = BraketLocalQubitDevice(wires=4, backend=backend, shots=shots, foo="bar")

    with QuantumTape() as circuit:
        qml.Hadamard(wires=0)
        qml.CNOT(wires=[0, 1])
        qml.probs(wires=[0])
        qml.expval(qml.PauliX(1))
        qml.var(qml.PauliY(2))
        qml.sample(qml.PauliZ(3))

    dev.execute(circuit)
    mock_run.assert_called_with(CIRCUIT, shots=shots, foo="bar", inputs={})


def test_qpu_default_shots():
    """Tests that QPU devices have the right default value for ``shots``"""
    dev = _aws_device(wires=2, shots=Shots.DEFAULT)
    assert dev.shots == AwsDevice.DEFAULT_SHOTS_QPU
    assert not dev.analytic


@pytest.mark.xfail(raises=ValueError)
def test_qpu_0_shots():
    """Tests that QPUs can not be instantiated with 0 shots"""
    _aws_device(wires=2, shots=0)


@pytest.mark.xfail(raises=ValueError)
def test_invalid_device_type():
    """Tests that BraketDevice cannot be instantiated with an unknown device type"""
    _aws_device(wires=2, device_type="foo", shots=None)


def test_wires():
    """Test if the apply method supports custom wire labels"""

    wires = ["A", 0, "B", -1]
    dev = _aws_device(wires=wires, device_type=AwsDeviceType.SIMULATOR, shots=None)

    ops = [qml.RX(0.1, wires="A"), qml.CNOT(wires=[0, "B"]), qml.RY(0.3, wires=-1)]
    target_wires = [[0], [1, 2], [3]]
    circ = dev.apply(ops)

    for op, targets in zip(circ.instructions, target_wires):
        wires = op.target
        for w, t in zip(wires, targets):
            assert w == t


def test_supported_ops_set(monkeypatch):
    """Test that the supported operations are set correctly when the device is
    created."""

    test_ops = ["TestOperation"]
    with monkeypatch.context() as m:
        m.setattr(
            braket.pennylane_plugin.braket_device,
            "supported_operations",
            lambda x, verbatim=False: test_ops,
        )
        dev = _aws_device(wires=2)
        assert dev.operations == test_ops


def test_projection():
    """Test that the Projector observable is correctly supported."""
    wires = 2
    dev = BraketLocalQubitDevice(wires=wires)

    thetas = [1.5, 1.6]
    p_01 = np.cos(thetas[0] / 2) ** 2 * np.sin(thetas[1] / 2) ** 2
    p_10 = np.sin(thetas[0] / 2) ** 2 * np.cos(thetas[1] / 2) ** 2

    def f(thetas, **kwargs):
        [qml.RY(thetas[i], wires=i) for i in range(wires)]

    projector_01_bs = qml.Projector([0, 1], wires=range(wires))
    projector_01_sv = qml.Projector([0, 1, 0, 0], wires=range(wires))
    projector_10_bs = qml.Projector([1, 0], wires=range(wires))
    projector_10_sv = qml.Projector([0, 0, 1, 0], wires=range(wires))

    projectors = [projector_01_bs, projector_01_sv, projector_10_bs, projector_10_sv]
    expected = [p_01, p_01, p_10, p_10]

    @qml.qnode(dev)
    def qnode(thetas, measure_type, observable):
        f(thetas)
        return measure_type(observable)

    for proj, exp in zip(projectors, expected):
        expval = qnode(thetas, qml.expval, proj)
        assert np.allclose(expval, exp)

        var = qnode(thetas, qml.var, proj)
        assert np.allclose(var, exp - exp**2)

        samples = qnode(thetas, qml.sample, proj, shots=100).tolist()
        assert set(samples) == {0, 1}


@pytest.mark.xfail(raises=AttributeError)
def test_none_device():
    """Tests that an error is thrown when device is not given"""
    dev = DummyLocalQubitDevice(wires=2, device=None, shots=1000)

    with QuantumTape() as circuit:
        qml.Hadamard(wires=0)
        qml.CNOT(wires=[0, 1])
        qml.probs(wires=[0, 1])
    dev.execute(circuit)


@pytest.mark.xfail(raises=NotImplementedError)
def test_run_task_unimplemented():
    """Tests that an error is thrown when _run_task is not implemented"""
    dummy = DummyCircuitSimulator()
    dev = DummyLocalQubitDevice(wires=2, device=dummy, shots=1000)

    with QuantumTape() as circuit:
        qml.Hadamard(wires=0)
        qml.CNOT(wires=[0, 1])
        qml.probs(wires=[0, 1])
    dev.execute(circuit)


@patch("braket.pennylane_plugin.braket_device.AwsDevice")
def test_add_braket_user_agent_invoked(aws_device_mock):
    aws_device_mock_instance = aws_device_mock.return_value
    aws_device_mock_instance.properties.action = {DeviceActionType.OPENQASM: ACTION_PROPERTIES}
    aws_device_mock_instance.type = AwsDeviceType.SIMULATOR
    BraketAwsQubitDevice(wires=2, device_arn="foo", shots=10)
    expected_user_agent = f"BraketPennylanePlugin/{__version__}"
    aws_device_mock_instance.aws_session.add_braket_user_agent.assert_called_with(
        expected_user_agent
    )


@patch.object(AwsDevice, "run")
@pytest.mark.parametrize("old_return_type", [True, False])
@pytest.mark.parametrize(
    "pl_circ, expected_braket_circ, wires, expected_inputs, result_types, expected_pl_result",
    [
        (
            CIRCUIT_1,
            Circuit()
            .h(0)
            .cnot(0, 1)
            .rx(0, FreeParameter("p_0"))
            .ry(0, 0.543)
            .adjoint_gradient(observable=Observable.X(), target=1, parameters=["p_0"]),
            2,
            {"p_0": 0.432},
            [
                {
                    "type": {
                        "observable": "x()",
                        "targets": [[0]],
                        "parameters": ["p_0", "p_1"],
                        "type": "adjoint_gradient",
                    },
                    "value": {
                        "gradient": {"p_0": -0.194399, "p_1": 0.9316158},
                        "expectation": 0.0,
                    },
                },
            ],
            [np.tensor([0]), np.tensor([-0.194399, 0.9316158])],
        ),
        (
            CIRCUIT_4,
            Circuit()
            .h(0)
            .cnot(0, 1)
            .rx(0, 0.432)
            .ry(0, 0.543)
            .expectation(observable=Observable.X(), target=1),
            2,
            {},
            [
                {
                    "type": {"observable": ["x"], "targets": [1], "type": "expectation"},
                    "value": 0.0,
                }
            ],
            [np.tensor([0]), np.tensor([])],
        ),
        (
            CIRCUIT_6,
            Circuit()
            .h(0)
            .unitary([0], 1 / np.sqrt(2) * np.array([[1, 1], [1, -1]]))
            .rx(0, FreeParameter("p_1"))
            .unitary([0], 1 / np.sqrt(2) * anp.array([[1, 1], [1, -1]]))
            .cnot(0, 1)
            .adjoint_gradient(observable=Observable.X(), target=1, parameters=["p_0"]),
            2,
            {"p_1": 0.432},
            [
                {
                    "type": {
                        "observable": "x()",
                        "targets": [[0]],
                        "parameters": ["p_0", "p_1"],
                        "type": "adjoint_gradient",
                    },
                    "value": {
                        "gradient": {"p_0": -0.194399, "p_1": 0.9316158},
                        "expectation": 0.0,
                    },
                },
            ],
            [np.tensor([0]), np.tensor([-0.194399, 0.9316158])],
        ),
    ],
)
def test_execute_and_gradients(
    mock_run,
    pl_circ,
    expected_braket_circ,
    wires,
    expected_inputs,
    result_types,
    expected_pl_result,
    old_return_type,
):
    if old_return_type:
        qml.disable_return()
    task = Mock()
    type(task).id = PropertyMock(return_value="task_arn")
    task.state.return_value = "COMPLETED"
    task.result.return_value = get_test_result_object(rts=result_types)
    mock_run.return_value = task
    dev = _aws_device(
        wires=wires,
        foo="bar",
        shots=0,
        device_type=AwsDeviceType.SIMULATOR,
        device_arn="arn:aws:braket:::device/quantum-simulator/amazon/sv1",
    )

    results, jacs = dev.execute_and_gradients([pl_circ])
    qml.enable_return()

    assert dev.task == task
    mock_run.assert_called_with(
        expected_braket_circ,
        s3_destination_folder=("foo", "bar"),
        shots=0,
        poll_timeout_seconds=AwsQuantumTask.DEFAULT_RESULTS_POLL_TIMEOUT,
        poll_interval_seconds=AwsQuantumTask.DEFAULT_RESULTS_POLL_INTERVAL,
        foo="bar",
        inputs=expected_inputs,
    )

    # assert results & jacs are right
    assert (results == expected_pl_result[0]).all()
    assert (jacs == expected_pl_result[1]).all()


@patch("braket.pennylane_plugin.braket_device.param_shift")
@patch.object(AwsDevice, "run")
@pytest.mark.parametrize(
    "pl_circ, expected_braket_circ, wires, expected_inputs, result_types, expected_pl_result",
    [
        (
            CIRCUIT_5,
            Circuit()
            .h(0)
            .cnot(0, 1)
            .rx(0, 0.432)
            .ry(0, 0.543)
            .variance(observable=Observable.X() @ Observable.Y(), target=[0, 1]),
            2,
            {"p_1": 0.543},
            [
                {
                    "type": {"observable": ["x", "y"], "targets": [0, 1], "type": "variance"},
                    "value": 0.0,
                }
            ],
            [np.tensor([0]), np.tensor([0])],
        ),
    ],
)
def test_execute_and_gradients_non_adjoint(
    mock_run,
    mock_param_shift,
    pl_circ,
    expected_braket_circ,
    wires,
    expected_inputs,
    result_types,
    expected_pl_result,
):
    task = Mock()
    type(task).id = PropertyMock(return_value="task_arn")
    task.state.return_value = "COMPLETED"
    task.result.return_value = get_test_result_object(rts=result_types)
    mock_run.return_value = task

    grad = [1, 2]
    mock_param_shift.return_value = [pl_circ, pl_circ], lambda x: grad

    dev = _aws_device(
        wires=wires,
        foo="bar",
        shots=0,
        device_type=AwsDeviceType.SIMULATOR,
        device_arn="arn:aws:braket:::device/quantum-simulator/amazon/sv1",
    )

    results, jacs = dev.execute_and_gradients([pl_circ])
    assert dev.task == task
    mock_run.assert_called_with(
        expected_braket_circ,
        s3_destination_folder=("foo", "bar"),
        shots=0,
        poll_timeout_seconds=AwsQuantumTask.DEFAULT_RESULTS_POLL_TIMEOUT,
        poll_interval_seconds=AwsQuantumTask.DEFAULT_RESULTS_POLL_INTERVAL,
        foo="bar",
        inputs={},
    )

    # assert results & jacs are right
    assert (results == expected_pl_result[0]).all()
    assert np.allclose(jacs[0][0], grad[0])
    assert np.allclose(jacs[0][1], grad[1])
    assert len(jacs[0]) == len(grad)


def test_capabilities_class_and_instance_method():
    class_caps = BraketAwsQubitDevice.capabilities()
    instance_caps = _aws_device(wires=2).capabilities()
    expected_caps = {
        "model": "qubit",
        "supports_broadcasting": False,
        "supports_finite_shots": True,
        "supports_tensor_observables": True,
        "returns_probs": True,
    }
    assert class_caps == expected_caps
    # the instance should not have provides_jacobian, even though AdjointGradient is in the
    # supported result types, because shots != 0
    assert instance_caps == expected_caps


def test_capabilities_adjoint_shots_0():
    instance_caps = _aws_device(
        wires=2, device_type=AwsDeviceType.SIMULATOR, shots=0
    ).capabilities()
    expected_caps = {
        "model": "qubit",
        "supports_broadcasting": False,
        "supports_finite_shots": True,
        "supports_tensor_observables": True,
        "returns_probs": True,
        # the instance should have provides_jacobian because AdjointGradient is in the
        # supported result types and shots == 0
        "provides_jacobian": True,
    }
    assert instance_caps == expected_caps


class DummyLocalQubitDevice(BraketQubitDevice):
    short_name = "dummy"


class DummyCircuitSimulator(BraketSimulator):
    def run(
        self, program: ir.openqasm.Program, qubits: int, shots: Optional[int], *args, **kwargs
    ) -> Dict[str, Any]:
        self._shots = shots
        self._qubits = qubits
        return GATE_MODEL_RESULT

    @property
    def properties(self) -> GateModelSimulatorDeviceCapabilities:
        name = "braket.device_schema.simulators.gate_model_simulator_paradigm_properties"
        input_json = {
            "braketSchemaHeader": {
                "name": "braket.device_schema.simulators.gate_model_simulator_device_capabilities",
                "version": "1",
            },
            "service": {
                "braketSchemaHeader": {
                    "name": "braket.device_schema.device_service_properties",
                    "version": "1",
                },
                "executionWindows": [
                    {
                        "executionDay": "Everyday",
                        "windowStartHour": "09:00",
                        "windowEndHour": "11:00",
                    }
                ],
                "shotsRange": [1, 10],
                "deviceCost": {"price": 0.25, "unit": "minute"},
                "deviceDocumentation": {
                    "imageUrl": "image_url",
                    "summary": "Summary on the device",
                    "externalDocumentationUrl": "external doc link",
                },
                "deviceLocation": "us-east-1",
                "updatedAt": "2020-06-16T19:28:02.869136",
            },
            "action": {
                "braket.ir.openqasm.program": {
                    "actionType": "braket.ir.openqasm.program",
                    "version": ["1"],
                    "supportedOperations": ["x", "y", "h", "cnot"],
                    "supportedResultTypes": [
                        {
                            "name": "resultType1",
                            "observables": ["observable1"],
                            "minShots": 2,
                            "maxShots": 4,
                        }
                    ],
                }
            },
            "paradigm": {
                "braketSchemaHeader": {
                    "name": name,
                    "version": "1",
                },
                "qubitCount": 31,
            },
            "deviceParameters": {},
        }
        return GateModelSimulatorDeviceCapabilities.parse_obj(input_json)


@patch.object(AwsDevice, "__init__", _aws_device_mock_init)
@patch.object(AwsDevice, "aws_session", new_callable=mock.PropertyMock)
@patch.object(AwsDevice, "type", new_callable=mock.PropertyMock)
@patch.object(AwsDevice, "properties")
def _aws_device(
    properties_mock,
    type_mock,
    session_mock,
    wires,
    device_type=AwsDeviceType.QPU,
    shots=SHOTS,
    device_arn="baz",
    action_properties=ACTION_PROPERTIES,
    native_gate_set=None,
    **kwargs,
):
    properties_mock.action = {DeviceActionType.OPENQASM: action_properties}
    properties_mock.return_value.action.return_value = {
        DeviceActionType.OPENQASM: action_properties
    }
    properties_mock.paradigm.nativeGateSet = native_gate_set
    if native_gate_set is None:
        type(properties_mock).paradigm = PropertyMock(side_effect=AttributeError("paradigm"))
    type_mock.return_value = device_type
    aws_session_mock = Mock()
    aws_session_mock.get_device.return_value = {"deviceName": f"{device_arn}-name"}
    dev = BraketAwsQubitDevice(
        wires=wires,
        s3_destination_folder=("foo", "bar"),
        device_arn=device_arn,
        aws_session=aws_session_mock,
        shots=shots,
        **kwargs,
    )
    return dev


@patch.object(AwsDevice, "__init__", _aws_device_mock_init)
@patch.object(AwsDevice, "aws_session", new_callable=mock.PropertyMock)
@patch.object(AwsDevice, "properties")
def _bad_aws_device(properties_mock, session_mock, wires, **kwargs):
    properties_mock.action = {DeviceActionType.ANNEALING: ACTION_PROPERTIES}
    properties_mock.type = AwsDeviceType.QPU
    return BraketAwsQubitDevice(
        wires=wires,
        s3_destination_folder=("foo", "bar"),
        device_arn=DEVICE_ARN,
        aws_session=Mock(),
        shots=SHOTS,
        **kwargs,
    )


def get_test_result_object(rts=[], source="qubit[2] q; cnot q[0], q[1]; measure q;"):
    json_str = json.dumps(
        {
            "braketSchemaHeader": {
                "name": "braket.task_result.gate_model_task_result",
                "version": "1",
            },
            "measurements": [[0, 0, 0, 0], [1, 1, 1, 1], [1, 1, 0, 0], [0, 0, 1, 1]],
            "resultTypes": rts,
            "measuredQubits": [0, 1, 2, 3],
            "taskMetadata": {
                "braketSchemaHeader": {
                    "name": "braket.task_result.task_metadata",
                    "version": "1",
                },
                "id": "task_arn",
                "shots": 0,
                "deviceId": "default",
            },
            "additionalMetadata": {
                "action": {
                    "braketSchemaHeader": {
                        "name": "braket.ir.openqasm.program",
                        "version": "1",
                    },
                    "source": source,
                },
            },
        }
    )
    return GateModelQuantumTaskResult.from_string(json_str)


@pytest.fixture
def noise_model():
    return (
        NoiseModel()
        .add_noise(Noise.BitFlip(0.05), GateCriteria(Gate.H))
        .add_noise(Noise.TwoQubitDepolarizing(0.10), GateCriteria(Gate.CNot))
    )


@pytest.mark.parametrize("backend", ["braket_dm"])
def test_valid_local_device_for_noise_model(backend, noise_model):
    dev = BraketLocalQubitDevice(wires=2, backend=backend, noise_model=noise_model)
    assert dev._noise_model.instructions == [
        NoiseModelInstruction(Noise.BitFlip(0.05), GateCriteria(Gate.H)),
        NoiseModelInstruction(Noise.TwoQubitDepolarizing(0.10), GateCriteria(Gate.CNot)),
    ]


@pytest.mark.parametrize(
    "backend, device_name",
    [("default", "StateVectorSimulator"), ("braket_sv", "StateVectorSimulator")],
)
def test_invalid_local_device_for_noise_model(backend, device_name, noise_model):
    with pytest.raises(
        ValueError,
        match=(
            f"{device_name} does not support noise or the noise model "
            + f"includes noise that is not supported by {device_name}."
        ),
    ):
        BraketLocalQubitDevice(wires=2, backend=backend, noise_model=noise_model)


@pytest.mark.parametrize("device_name", ["dm1"])
@patch.object(AwsDevice, "name", new_callable=mock.PropertyMock)
def test_valid_aws_device_for_noise_model(name_mock, device_name, noise_model):
    name_mock.return_value = device_name
    dev = _aws_device(
        wires=2,
        device_type=AwsDeviceType.SIMULATOR,
        noise_model=noise_model,
        action_properties=ACTION_PROPERTIES_DM_DEVICE,
    )

    assert dev._noise_model.instructions == [
        NoiseModelInstruction(Noise.BitFlip(0.05), GateCriteria(Gate.H)),
        NoiseModelInstruction(Noise.TwoQubitDepolarizing(0.10), GateCriteria(Gate.CNot)),
    ]


@pytest.mark.parametrize("device_name", ["sv1", "tn1", "foo", "bar"])
@patch.object(AwsDevice, "name", new_callable=mock.PropertyMock)
def test_invalide_aws_device_for_noise_model(name_mock, device_name, noise_model):
    name_mock.return_value = device_name
    with pytest.raises(
        ValueError,
        match=(
            f"{device_name} does not support noise or the noise model "
            + f"includes noise that is not supported by {device_name}."
        ),
    ):
        _aws_device(wires=2, device_type=AwsDeviceType.SIMULATOR, noise_model=noise_model)


@pytest.fixture
def pennylane_quantum_tape():
    with QuantumTape() as tape:
        qml.Hadamard(wires=0)
        qml.QubitUnitary(1 / np.sqrt(2) * np.array([[1, 1], [1, -1]]), wires=0)
        qml.RX(0.432, wires=0)
        qml.CNOT(wires=[0, 1])
        qml.probs(wires=[0])
        qml.expval(qml.PauliX(1))
        qml.var(qml.PauliY(2))
        qml.sample(qml.PauliZ(3))
    return tape


@pytest.fixture
def expected_braket_circuit_with_noise():
    return (
        Circuit()
        .h(0)
        .bit_flip(0, 0.05)
        .unitary([0], 1 / np.sqrt(2) * np.array([[1, 1], [1, -1]]))
        .rx(0, 0.432)
        .cnot(0, 1)
        .two_qubit_depolarizing(0, 1, 0.10)
        .i(2)
        .i(3)
        .probability(target=[0])
        .expectation(observable=Observable.X(), target=1)
        .variance(observable=Observable.Y(), target=2)
        .sample(observable=Observable.Z(), target=3)
    )


@patch.object(AwsDevice, "run")
@patch.object(AwsDevice, "name", new_callable=mock.PropertyMock)
def test_execute_with_noise_model(
    mock_name, mock_run, noise_model, pennylane_quantum_tape, expected_braket_circuit_with_noise
):
    mock_run.return_value = TASK
    mock_name.return_value = "dm1"
    dev = _aws_device(
        wires=4,
        device_type=AwsDeviceType.SIMULATOR,
        noise_model=noise_model,
        action_properties=ACTION_PROPERTIES_DM_DEVICE,
    )
    _ = dev.execute(pennylane_quantum_tape)

    assert dev.task == TASK

    mock_run.assert_called_with(
        expected_braket_circuit_with_noise,
        s3_destination_folder=("foo", "bar"),
        shots=SHOTS,
        poll_timeout_seconds=AwsQuantumTask.DEFAULT_RESULTS_POLL_TIMEOUT,
        poll_interval_seconds=AwsQuantumTask.DEFAULT_RESULTS_POLL_INTERVAL,
        inputs={},
    )


<<<<<<< HEAD
OQC_PULSE_PROPERTIES = json.dumps(
    {
        "braketSchemaHeader": {
            "name": "braket.device_schema.pulse.pulse_device_action_properties",
            "version": "1",
        },
        "supportedQhpTemplateWaveforms": {},
        "ports": {},
        "supportedFunctions": {},
        "frames": {
            "q0_drive": {
                "frameId": "q0_drive",
                "portId": "channel_15",
                "frequency": 4.6e9,
                "centerFrequency": 4360000000.0,
                "phase": 0.0,
                "associatedGate": None,
                "qubitMappings": [0],
                "qhpSpecificProperties": None,
            },
            "q0_second_state": {
                "frameId": "q0_second_state",
                "portId": "channel_15",
                "frequency": 4.5e9,
                "centerFrequency": 4360000000.0,
                "phase": 0.0,
                "associatedGate": None,
                "qubitMappings": [0],
                "qhpSpecificProperties": None,
            },
        },
        "supportsLocalPulseElements": False,
        "supportsDynamicFrames": True,
        "supportsNonNativeGatesWithPulses": True,
        "validationParameters": {
            "MAX_SCALE": 1.0,
            "MAX_AMPLITUDE": 1.0,
            "PERMITTED_FREQUENCY_DIFFERENCE": 1.0,
            "MIN_PULSE_LENGTH": 8e-09,
            "MAX_PULSE_LENGTH": 0.00012,
        },
    }
)

OQC_PARADIGM_PROPERTIES = json.dumps(
    {
        "braketSchemaHeader": {
            "name": "braket.device_schema.gate_model_qpu_paradigm_properties",
            "version": "1",
        },
        "connectivity": {
            "fullyConnected": False,
            "connectivityGraph": {
                "0": ["1", "7"],
                "1": ["2"],
                "2": ["3"],
                "4": ["3", "5"],
                "6": ["5"],
                "7": ["6"],
            },
        },
        "qubitCount": 8,
        "nativeGateSet": ["ecr", "i", "rz", "v", "x"],
    }
)


class TestPulseFunctionality:
    """Test the functions specific to supporting pulse programming via Pennylane"""

    @pytest.mark.parametrize(
        "frameId, expected_result", [("q0_second_state", False), ("q0_drive", True)]
    )
    def test_single_frame_filter_oqc_lucy(self, frameId, expected_result):
        """Test that _is_single_qubit_01_frame successfuly identifies whether a string matches
        the pattern for a 01 drive frame"""
        dev = _aws_device(wires=2, device_arn="arn:aws:braket:eu-west-2::device/qpu/oqc/Lucy")
        assert dev._is_single_qubit_01_frame(frameId) == expected_result

    @pytest.mark.parametrize(
        "frameId, expected_result", [("q0_second_state", True), ("q0_drive", False)]
    )
    def test_single_frame_filter_oqc_lucy_12(self, frameId, expected_result):
        """Test that _is_single_qubit_12_frame successfuly identifies whether a string matches
        the pattern for a 12 drive frame"""
        dev = _aws_device(wires=2, device_arn="arn:aws:braket:eu-west-2::device/qpu/oqc/Lucy")
        assert dev._is_single_qubit_12_frame(frameId) == expected_result

    def test_frame_filters_raise_error_if_not_oqc_lucy(self):
        """Test that the functions used to access the pulse frames raise a clear error for devices
        where frame access is not available through the plugin"""
        dev = _aws_device(wires=2, device_arn="baz")

        with pytest.raises(
            NotImplementedError,
            match="Single-qubit drive frame for pulse control not defined for device",
        ):
            dev._is_single_qubit_01_frame("q0_drive")

        with pytest.raises(
            NotImplementedError,
            match="Single-qubit drive frame for pulse control not defined for device",
        ):
            dev._is_single_qubit_12_frame("q0_second_state")

        with pytest.raises(NotImplementedError, match=""):
            dev._get_frames(filter=None)

    def test_get_frames(self):
        """Test that the dev._get_frames method returns the expected results"""
        dev = _aws_device(wires=2, device_arn="arn:aws:braket:eu-west-2::device/qpu/oqc/Lucy")

        class DummyProperties:
            def __init__(self):
                self.pulse = PulseDeviceActionProperties.parse_raw(OQC_PULSE_PROPERTIES)

        dev._device._properties = DummyProperties()

        frames_01 = dev._get_frames(filter=dev._is_single_qubit_01_frame)
        frames_12 = dev._get_frames(filter=dev._is_single_qubit_12_frame)

        assert len(frames_01) == len(frames_12) == 1
        assert "q0_drive" in frames_01.keys()
        assert "q0_second_state" in frames_12.keys()

    def test_settings_for_unsupported_device_raises_error(self):
        """Test that accessing dev.pulse_settings for a device where this is not defined
        raises an error"""
        dev = _aws_device(wires=2, device_arn="baz")

        with pytest.raises(
            NotImplementedError,
            match="The pulse_settings property for pulse control is not defined for",
        ):
            dev.pulse_settings

    def test_settings(self):
        """Test that the pulse_settings property retrieves the relevant data from the device
        pulse and paradigm properties"""
        dev = _aws_device(wires=2, device_arn="arn:aws:braket:eu-west-2::device/qpu/oqc/Lucy")

        class DummyProperties:
            def __init__(self):
                self.pulse = PulseDeviceActionProperties.parse_raw(OQC_PULSE_PROPERTIES)
                self.paradigm = GateModelQpuParadigmProperties.parse_raw(OQC_PARADIGM_PROPERTIES)

        dev._device._properties = DummyProperties()

        settings = dev.pulse_settings
        assert settings["connections"] == [
            (0, 1),
            (0, 7),
            (1, 2),
            (2, 3),
            (4, 3),
            (4, 5),
            (6, 5),
            (7, 6),
        ]
        assert settings["wires"] == [0, 1, 2, 3, 4, 5, 6, 7]
        assert np.allclose(settings["qubit_freq"], 4.6)
        assert np.allclose(settings["anharmonicity"], 0.1)


def get_oqc_device():
    dev = _aws_device(wires=2, device_arn="arn:aws:braket:eu-west-2::device/qpu/oqc/Lucy")

    class DummyProperties:
        def __init__(self):
            self.pulse = PulseDeviceActionProperties.parse_raw(OQC_PULSE_PROPERTIES)
            self.paradigm = GateModelQpuParadigmProperties.parse_raw(OQC_PARADIGM_PROPERTIES)

    dev._device._properties = DummyProperties()

    return dev


class TestPulseValidation:
    def test_op_with_interaction_term_raises_a_warning(self):
        """Check that a warning is raised if the settings from the interaction term
        on the ParametrizedEvolution don't match the device constants"""

        dev = get_oqc_device()

        # some 3 qubit device
        H = qml.pulse.transmon_interaction(
            qubit_freq=[4.3, 4.6, 4.8],
            connections=[(1, 2), (1, 3)],
            coupling=[0.02, 0.03],
            wires=[0, 1, 2],
        )
        # 4.3 GHz drive on wire 0 with phase=0 and amplitude=0.2
        H += qml.pulse.transmon_drive(0.2, 0, 4.3, wires=[0])

        op = ParametrizedEvolution(H, [], t=10)

        with pytest.warns(
            UserWarning,
            match="The ParametrizedEvolution contains settings from an interaction term",
        ):
            dev._validate_pulse_parameters(op)

    def test_that_check_validity_calls_pulse_validation_function(self, mocker):
        """Test that check_validity calls _validate_pulse_parameters if the
        queue contains a ParametrizedEvolution"""

        dev = get_oqc_device()

        spy = mocker.spy(dev, "_validate_pulse_parameters")

        H = qml.pulse.transmon_drive(0.2, 0, 4.3, wires=[0])
        op = ParametrizedEvolution(H, [], t=10)

        # one call
        dev.check_validity([op], [])
        spy.assert_called_once_with(op)

    def test_callable_phase_raises_error(self):
        """Test that a callable phase (other than qml.pulse.constant) raises an error"""
        dev = get_oqc_device()

        def f1(p, t):
            return p * t

        H = qml.pulse.transmon_drive(0.2, f1, 4.3, wires=[0])
        op = ParametrizedEvolution(H, [3], t=10)

        with pytest.raises(RuntimeError, match="Expected all phases to be constants"):
            dev._validate_pulse_parameters(op)

    def test_callable_frequency_raises_error(self):
        """Test that a callable frequency (other than qml.pulse.constant) raises an error"""

        dev = get_oqc_device()

        def f1(p, t):
            return p * t

        H = qml.pulse.transmon_drive(0.2, 0, f1, wires=[0])
        op = ParametrizedEvolution(H, [3], t=10)

        with pytest.raises(RuntimeError, match="Expected all frequencies to be constants"):
            dev._check_pulse_frequency_validity(op)

    def test_constant_callable_phase_passes_validation(self):
        """Test that the qml.pulse.constant function is an acceptable value for phase,
        i.e. that no error is raised in validation"""

        dev = get_oqc_device()

        def f1(p, t):
            return p[0] * t + p[1]

        H = qml.pulse.transmon_drive(f1, qml.pulse.constant, 4.3, wires=[0])
        op = ParametrizedEvolution(H, [[1.2, 2.2], 3], t=10)

        dev._validate_pulse_parameters(op)

    def test_constant_callable_frequency_passes_validation(self):
        """Test that the qml.pulse.constant function is an acceptable value for frequency,
        i.e. no error is raised in validation"""

        dev = get_oqc_device()

        def f1(p, t):
            return p[0] * t + p[1]

        H = qml.pulse.transmon_drive(f1, 0, qml.pulse.constant, wires=[0])
        op = ParametrizedEvolution(H, [[0, 1], 4.5], t=10)

        dev._check_pulse_frequency_validity(op)
        dev._validate_pulse_parameters(op)

    def test_frequecy_out_of_range_raises_error(self):
        """Test that a frequency outside the acceptable frequency range of the channel
        raises an error when the frequency is defined as a number"""

        dev = get_oqc_device()

        H = qml.pulse.transmon_drive(0.2, 0, 6, wires=[0])
        op = ParametrizedEvolution(H, [], t=10)

        with pytest.raises(RuntimeError, match="Frequency range for wire"):
            dev._validate_pulse_parameters(op)

        with pytest.raises(RuntimeError, match="Frequency range for wire"):
            dev._check_pulse_frequency_validity(op)

    def test_constant_callable_frequency_out_of_range_raises_error(self):
        """Test that a frequency outside the acceptable frequency range of the channel
        raises an error when the frequency is defined via qml.pulse.constant and a passed
        parameter"""
        dev = get_oqc_device()

        H = qml.pulse.transmon_drive(0.2, 0, qml.pulse.constant, wires=[0])
        op = ParametrizedEvolution(H, [6], t=10)

        with pytest.raises(RuntimeError, match="Frequency range for wire"):
            dev._check_pulse_frequency_validity(op)

    def test_multiple_simultaneous_pulses_on_a_wire_raises_error(self):
        """Test that a ParameterizedEvolution operator that tries to put multiple
        pulses on a single qubit simultaneously raises an error"""
        dev = get_oqc_device()

        H = qml.pulse.transmon_drive(0.2, 0, 4.3, wires=[0])
        H += qml.pulse.transmon_drive(0.5, 0, 4.1, wires=[0])
        op = ParametrizedEvolution(H, [3], t=10)

        with pytest.raises(RuntimeError, match="Multiple waveforms assigned to wire"):
            dev._validate_pulse_parameters(op)
=======
@patch.object(AwsDevice, "run_batch")
@patch.object(AwsDevice, "name", new_callable=mock.PropertyMock)
@patch.object(BraketAwsQubitDevice, "_braket_to_pl_result")
def test_batch_execute_with_noise_model(
    mock_to_result,
    mock_name,
    mock_run_batch,
    noise_model,
    pennylane_quantum_tape,
    expected_braket_circuit_with_noise,
):
    NUM_CIRCUITS = 5
    mock_name.return_value = "dm1"
    dev = _aws_device(
        wires=4,
        device_type=AwsDeviceType.SIMULATOR,
        noise_model=noise_model,
        action_properties=ACTION_PROPERTIES_DM_DEVICE,
        parallel=True,
    )

    _ = dev.batch_execute([pennylane_quantum_tape] * NUM_CIRCUITS)

    mock_run_batch.assert_called_with(
        [expected_braket_circuit_with_noise] * NUM_CIRCUITS,
        s3_destination_folder=("foo", "bar"),
        shots=SHOTS,
        poll_timeout_seconds=AwsQuantumTask.DEFAULT_RESULTS_POLL_TIMEOUT,
        poll_interval_seconds=AwsQuantumTask.DEFAULT_RESULTS_POLL_INTERVAL,
        max_connections=100,
        max_parallel=None,
    )
>>>>>>> 781caf71


@pytest.mark.parametrize("device_type", (AwsDeviceType.QPU, AwsDeviceType.SIMULATOR))
def test_verbatim_unsupported(device_type):
    device_name = "name"
    no_verbatim = f"Device {device_name} does not support verbatim circuits"
    with pytest.raises(ValueError, match=no_verbatim):
        _aws_device(
            wires=2,
            device_arn="foo",
            device_type=device_type,
            verbatim=True,
        )


@pytest.mark.parametrize("device_type", (AwsDeviceType.QPU, AwsDeviceType.SIMULATOR))
@patch.object(AwsDevice, "run")
def test_native(mock_run, device_type):
    dev = _aws_device(
        wires=2,
        device_arn="foo",
        device_type=device_type,
        action_properties=ACTION_PROPERTIES_NATIVE,
        verbatim=True,
        native_gate_set=["GPI", "GPI2", "MS"],
    )

    @qml.qnode(dev)
    def circuit(a):
        GPi(a[0], 0)
        GPi2(a[0], 0)
        MS(a[0], a[1], (0, 1))
        AAMS(a[0], a[1], a[2], (0, 1))
        return qml.expval(qml.PauliZ(wires=1))

    x = np.array([0.76, 0.45, 1.5707963267948966], requires_grad=True)
    circuit(x)

    expected_circuit = (
        Circuit()
        .add_verbatim_box(
            Circuit().gpi(0, x[0]).gpi2(0, x[0]).ms(0, 1, x[0], x[1]).ms(0, 1, x[0], x[1], x[2])
        )
        .expectation(observable=Observable.Z(), target=1)
    )
    mock_run.assert_called_with(
        expected_circuit,
        s3_destination_folder=("foo", "bar"),
        shots=SHOTS,
        poll_timeout_seconds=AwsQuantumTask.DEFAULT_RESULTS_POLL_TIMEOUT,
        poll_interval_seconds=AwsQuantumTask.DEFAULT_RESULTS_POLL_INTERVAL,
        inputs={},
    )<|MERGE_RESOLUTION|>--- conflicted
+++ resolved
@@ -2012,7 +2012,6 @@
     )
 
 
-<<<<<<< HEAD
 OQC_PULSE_PROPERTIES = json.dumps(
     {
         "braketSchemaHeader": {
@@ -2324,7 +2323,8 @@
 
         with pytest.raises(RuntimeError, match="Multiple waveforms assigned to wire"):
             dev._validate_pulse_parameters(op)
-=======
+
+
 @patch.object(AwsDevice, "run_batch")
 @patch.object(AwsDevice, "name", new_callable=mock.PropertyMock)
 @patch.object(BraketAwsQubitDevice, "_braket_to_pl_result")
@@ -2357,7 +2357,6 @@
         max_connections=100,
         max_parallel=None,
     )
->>>>>>> 781caf71
 
 
 @pytest.mark.parametrize("device_type", (AwsDeviceType.QPU, AwsDeviceType.SIMULATOR))
