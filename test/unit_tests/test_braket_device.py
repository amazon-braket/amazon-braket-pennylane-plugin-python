--- conflicted
+++ resolved
@@ -322,15 +322,9 @@
 
 
 @patch.object(AwsDevice, "run")
-<<<<<<< HEAD
 def test_execute_parametrize_differentiable(mock_run):
     mock_run.return_value = TASK
     dev = _aws_device(wires=4, parametrize_differentiable=True, foo="bar")
-=======
-def test_execute_legacy(mock_run):
-    mock_run.return_value = TASK
-    dev = _aws_device(wires=4, foo="bar")
->>>>>>> c05fbf30
 
     with QuantumTape() as circuit:
         qml.Hadamard(wires=0)
@@ -342,14 +336,6 @@
         qml.var(qml.PauliY(2))
         qml.sample(qml.PauliZ(3))
 
-<<<<<<< HEAD
-    dev.execute(circuit)
-
-=======
-    # If the tape is constructed with a QNode, only the parameters marked requires_grad=True
-    # will appear
-    circuit._trainable_params = [0]
-
     results = dev._execute_legacy(circuit)
 
     assert np.allclose(
@@ -369,19 +355,14 @@
         results[3],
         RESULT.get_value_by_result_type(result_types.Sample(observable=Observable.Z(), target=3)),
     )
->>>>>>> c05fbf30
     assert dev.task == TASK
     EXPECTED_CIRC = (
         Circuit()
         .h(0)
         .unitary([0], 1 / np.sqrt(2) * np.array([[1, 1], [1, -1]]))
-<<<<<<< HEAD
         # When using QuantumTape directly (as opposed to a QNode),
         # all parameters are automatically considered differentiable
         .rx(0, FreeParameter("p_1"))
-=======
-        .rx(0, 0.432)
->>>>>>> c05fbf30
         .cnot(0, 1)
         .i(2)
         .i(3)
@@ -397,19 +378,7 @@
         poll_timeout_seconds=AwsQuantumTask.DEFAULT_RESULTS_POLL_TIMEOUT,
         poll_interval_seconds=AwsQuantumTask.DEFAULT_RESULTS_POLL_INTERVAL,
         foo="bar",
-<<<<<<< HEAD
         inputs={"p_1": 0.432},
-    )
-
-
-with QuantumTape() as CIRCUIT_1:
-    qml.Hadamard(wires=0)
-    qml.CNOT(wires=[0, 1])
-    qml.RX(0.432, wires=0)
-    qml.RY(0.543, wires=0)
-    qml.expval(qml.PauliX(1))
-=======
-        inputs={},
     )
 
 
@@ -422,7 +391,6 @@
     ],
     measurements=[qml.expval(qml.PauliX(1))],
 )
->>>>>>> c05fbf30
 CIRCUIT_1.trainable_params = [0]
 
 CIRCUIT_2 = QuantumScript(
@@ -460,28 +428,17 @@
 )
 CIRCUIT_4.trainable_params = []
 
-<<<<<<< HEAD
 PARAM_5 = np.tensor(0.543, requires_grad=True)
-with QuantumTape() as CIRCUIT_5:
-    qml.Hadamard(wires=0)
-    qml.CNOT(wires=[0, 1])
-    qml.RX(0.432, wires=0)
-    qml.RY(PARAM_5, wires=0)
-    qml.var(qml.PauliX(0) @ qml.PauliY(1))
-CIRCUIT_5.trainable_params = [1]
-=======
-PARAMS_5 = np.array([0.432, 0.543], requires_grad=True)
 CIRCUIT_5 = QuantumScript(
     ops=[
         qml.Hadamard(wires=0),
         qml.CNOT(wires=[0, 1]),
-        qml.RX(PARAMS_5[0], wires=0),
-        qml.RY(PARAMS_5[1], wires=0),
+        qml.RX(0.432, wires=0),
+        qml.RY(PARAM_5, wires=0),
     ],
     measurements=[qml.var(qml.PauliX(0) @ qml.PauliY(1))],
 )
-CIRCUIT_5.trainable_params = [0, 1]
->>>>>>> c05fbf30
+CIRCUIT_5.trainable_params = [1]
 
 PARAM_6 = np.tensor(0.432, requires_grad=True)
 CIRCUIT_6 = QuantumScript(
