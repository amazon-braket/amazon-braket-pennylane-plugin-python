--- conflicted
+++ resolved
@@ -504,35 +504,24 @@
 @pytest.mark.parametrize("backend", ["default", "braket_sv", "braket_dm"])
 def test_local_default_shots(backend):
     """Tests that simulator devices are analytic if ``shots`` is not supplied"""
-<<<<<<< HEAD
     dev = BraketLocalQubitDevice(wires=2, backend=backend)
-    assert dev.shots == 1
-    assert dev.analytic
-
-
-@pytest.mark.parametrize("backend", ["default", "braket_sv", "braket_dm"])
-def test_local_0_shots(backend):
-    """Tests that simulator devices are analytic if ``shots`` is not supplied"""
-    dev = BraketLocalQubitDevice(wires=2, backend=backend, shots=0)
-    assert dev.shots == 1
-=======
-    dev = BraketLocalQubitDevice(wires=2)
     assert dev.shots is None
     assert dev.analytic
 
 
-def test_local_zero_shots():
+@pytest.mark.parametrize("backend", ["default", "braket_sv", "braket_dm"])
+def test_local_zero_shots(backend):
     """Test that the local simulator device is analytic if ``shots=0``"""
-    dev = BraketLocalQubitDevice(wires=2, shots=0)
+    dev = BraketLocalQubitDevice(wires=2, backend=backend, shots=0)
     assert dev.shots is None
     assert dev.analytic
 
 
-def test_local_none_shots():
+@pytest.mark.parametrize("backend", ["default", "braket_sv", "braket_dm"])
+def test_local_none_shots(backend):
     """Tests that the simulator devices are analytic if ``shots`` is specified to be `None`."""
-    dev = BraketLocalQubitDevice(wires=2, shots=None)
+    dev = BraketLocalQubitDevice(wires=2, backend=backend, shots=None)
     assert dev.shots is None
->>>>>>> 63cc5f74
     assert dev.analytic
 
 
